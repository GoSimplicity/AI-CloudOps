//go:build wireinject

/*
 * MIT License
 *
 * Copyright (c) 2024 Bamboo
 *
 * Permission is hereby granted, free of charge, to any person obtaining a copy
 * of this software and associated documentation files (the "Software"), to deal
 * in the Software without restriction, including without limitation the rights
 * to use, copy, modify, merge, publish, distribute, sublicense, and/or sell
 * copies of the Software, and to permit persons to whom the Software is
 * furnished to do so, subject to the following conditions:
 *
 * The above copyright notice and this permission notice shall be included in
 * all copies or substantial portions of the Software.
 *
 * THE SOFTWARE IS PROVIDED "AS IS", WITHOUT WARRANTY OF ANY KIND, EXPRESS OR
 * IMPLIED, INCLUDING BUT NOT LIMITED TO THE WARRANTIES OF MERCHANTABILITY,
 * FITNESS FOR A PARTICULAR PURPOSE AND NONINFRINGEMENT. IN NO EVENT SHALL THE
 * AUTHORS OR COPYRIGHT HOLDERS BE LIABLE FOR ANY CLAIM, DAMAGES OR OTHER
 * LIABILITY, WHETHER IN AN ACTION OF CONTRACT, TORT OR OTHERWISE, ARISING FROM,
 * OUT OF OR IN CONNECTION WITH THE SOFTWARE OR THE USE OR OTHER DEALINGS IN
 * THE SOFTWARE.
 *
 */

package di

import (
	cron "github.com/GoSimplicity/AI-CloudOps/internal/cron"
	k8sHandler "github.com/GoSimplicity/AI-CloudOps/internal/k8s/api"
	"github.com/GoSimplicity/AI-CloudOps/internal/k8s/client"
	k8sDao "github.com/GoSimplicity/AI-CloudOps/internal/k8s/dao"
	"github.com/GoSimplicity/AI-CloudOps/internal/k8s/manager"
	k8sService "github.com/GoSimplicity/AI-CloudOps/internal/k8s/service"
	notAuthHandler "github.com/GoSimplicity/AI-CloudOps/internal/not_auth/api"
	notAuthService "github.com/GoSimplicity/AI-CloudOps/internal/not_auth/service"
	promHandler "github.com/GoSimplicity/AI-CloudOps/internal/prometheus/api"
	"github.com/GoSimplicity/AI-CloudOps/internal/prometheus/cache"
	alertDao "github.com/GoSimplicity/AI-CloudOps/internal/prometheus/dao/alert"
	configDao "github.com/GoSimplicity/AI-CloudOps/internal/prometheus/dao/config"
	scrapeJobDao "github.com/GoSimplicity/AI-CloudOps/internal/prometheus/dao/scrape"
	alertService "github.com/GoSimplicity/AI-CloudOps/internal/prometheus/service/alert"
	configService "github.com/GoSimplicity/AI-CloudOps/internal/prometheus/service/config"
	scrapeJobService "github.com/GoSimplicity/AI-CloudOps/internal/prometheus/service/scrape"
	"github.com/GoSimplicity/AI-CloudOps/internal/startup"
	authHandler "github.com/GoSimplicity/AI-CloudOps/internal/system/api"
	authDao "github.com/GoSimplicity/AI-CloudOps/internal/system/dao"
	authService "github.com/GoSimplicity/AI-CloudOps/internal/system/service"
	treeHandler "github.com/GoSimplicity/AI-CloudOps/internal/tree/api"
	treeDao "github.com/GoSimplicity/AI-CloudOps/internal/tree/dao"
	treeService "github.com/GoSimplicity/AI-CloudOps/internal/tree/service"
	"github.com/GoSimplicity/AI-CloudOps/internal/tree/ssh"
	userHandler "github.com/GoSimplicity/AI-CloudOps/internal/user/api"
	userDao "github.com/GoSimplicity/AI-CloudOps/internal/user/dao"
	userService "github.com/GoSimplicity/AI-CloudOps/internal/user/service"
	workorderHandler "github.com/GoSimplicity/AI-CloudOps/internal/workorder/api"
	workorderDao "github.com/GoSimplicity/AI-CloudOps/internal/workorder/dao"
	"github.com/GoSimplicity/AI-CloudOps/internal/workorder/notification"
	workorderService "github.com/GoSimplicity/AI-CloudOps/internal/workorder/service"
	ijwt "github.com/GoSimplicity/AI-CloudOps/pkg/utils"
	"github.com/GoSimplicity/AI-CloudOps/pkg/utils/terminal"
	"github.com/gin-gonic/gin"
	"github.com/google/wire"
	_ "github.com/google/wire"
	"github.com/hibiken/asynq"
	"go.uber.org/zap"
)

type Cmd struct {
	Server    *gin.Engine
	Bootstrap startup.ApplicationBootstrap
	Cron      cron.CronManager
}

var HandlerSet = wire.NewSet(
	authHandler.NewRoleHandler,
	authHandler.NewApiHandler,
	authHandler.NewAuditHandler,
	authHandler.NewSystemHandler,
	userHandler.NewUserHandler,
	notAuthHandler.NewNotAuthHandler,
	k8sHandler.NewK8sNodeHandler,
	k8sHandler.NewK8sClusterHandler,
	k8sHandler.NewK8sDeploymentHandler,
	k8sHandler.NewK8sNamespaceHandler,
	k8sHandler.NewK8sSvcHandler,
	k8sHandler.NewK8sYamlTaskHandler,
	k8sHandler.NewK8sYamlTemplateHandler,
	k8sHandler.NewK8sDaemonSetHandler,
	k8sHandler.NewK8sEventHandler,
	k8sHandler.NewK8sStatefulSetHandler,
	k8sHandler.NewK8sServiceAccountHandler,
	k8sHandler.NewK8sRoleHandler,
	k8sHandler.NewK8sClusterRoleHandler,
	k8sHandler.NewK8sRoleBindingHandler,
	k8sHandler.NewK8sClusterRoleBindingHandler,
	k8sHandler.NewK8sIngressHandler,
	k8sHandler.NewK8sPodHandler,
	k8sHandler.NewK8sConfigMapHandler,

	promHandler.NewAlertPoolHandler,
	promHandler.NewMonitorConfigHandler,
	promHandler.NewOnDutyGroupHandler,
	promHandler.NewRecordRuleHandler,
	promHandler.NewAlertRuleHandler,
	promHandler.NewSendGroupHandler,
	promHandler.NewScrapeJobHandler,
	promHandler.NewScrapePoolHandler,
	promHandler.NewAlertEventHandler,
	workorderHandler.NewFormDesignHandler,
	workorderHandler.NewInstanceHandler,
	workorderHandler.NewInstanceFlowHandler,
	workorderHandler.NewInstanceCommentHandler,
	workorderHandler.NewInstanceTimeLineHandler,
	workorderHandler.NewTemplateHandler,
	workorderHandler.NewWorkorderProcessHandler,
	workorderHandler.NewCategoryGroupHandler,
	workorderHandler.NewNotificationHandler,
	treeHandler.NewTreeNodeHandler,
	treeHandler.NewTreeLocalHandler,
	terminal.NewTerminalerHandler,
)

var ServiceSet = wire.NewSet(
	k8sService.NewClusterService,
	k8sService.NewDeploymentService,
	k8sService.NewNamespaceService,
	k8sService.NewSvcService,
	k8sService.NewNodeService,
	k8sService.NewTaintService,
	k8sService.NewYamlTaskService,
	k8sService.NewYamlTemplateService,
	k8sService.NewDaemonSetService,
	k8sService.NewEventService,
	k8sService.NewStatefulSetService,
	k8sService.NewServiceAccountService,
	k8sService.NewRoleService,
	k8sService.NewClusterRoleService,
	k8sService.NewRoleBindingService,
	k8sService.NewClusterRoleBindingService,
	k8sService.NewIngressService,
	k8sService.NewPodService,
	k8sService.NewConfigMapService,
	k8sService.NewSecretService,
	k8sService.NewPVService,
	k8sService.NewPVCService,

	userService.NewUserService,
	authService.NewApiService,
	authService.NewRoleService,
	authService.NewAuditService,
	authService.NewSystemService,
	alertService.NewAlertManagerEventService,
	alertService.NewAlertManagerOnDutyService,
	alertService.NewAlertManagerPoolService,
	alertService.NewAlertManagerRecordService,
	alertService.NewAlertManagerRuleService,
	alertService.NewAlertManagerSendService,
	scrapeJobService.NewPrometheusScrapeService,
	scrapeJobService.NewPrometheusPoolService,
	configService.NewMonitorConfigService,
	notAuthService.NewNotAuthService,
	workorderService.NewFormDesignService,
	workorderService.NewInstanceService,
	workorderService.NewInstanceFlowService,
	workorderService.NewInstanceCommentService,
	workorderService.NewWorkorderInstanceTimeLineService,
	workorderService.NewWorkorderTemplateService,
	workorderService.NewWorkorderProcessService,
	workorderService.NewCategoryGroupService,
	workorderService.NewWorkorderNotificationService,
	treeService.NewTreeNodeService,
	treeService.NewTreeLocalService,
)

var DaoSet = wire.NewSet(
	alertDao.NewAlertManagerEventDAO,
	alertDao.NewAlertManagerOnDutyDAO,
	alertDao.NewAlertManagerPoolDAO,
	alertDao.NewAlertManagerRecordDAO,
	alertDao.NewAlertManagerRuleDAO,
	alertDao.NewAlertManagerSendDAO,
	scrapeJobDao.NewScrapeJobDAO,
	scrapeJobDao.NewScrapePoolDAO,
	configDao.NewMonitorConfigDAO,
	userDao.NewUserDAO,
	authDao.NewRoleDAO,
	authDao.NewApiDAO,
	authDao.NewAuditDAO,

	k8sDao.NewClusterDAO,
	k8sDao.NewYamlTaskDAO,
	k8sDao.NewYamlTemplateDAO,

	workorderDao.NewWorkorderFormDesignDAO,
	workorderDao.NewTemplateDAO,
	workorderDao.NewWorkorderInstanceDAO,
	workorderDao.NewProcessDAO,
	workorderDao.NewWorkorderCategoryDAO,
	workorderDao.NewWorkorderInstanceCommentDAO,
	workorderDao.NewInstanceFlowDAO,
	workorderDao.NewInstanceTimeLineDAO,
	workorderDao.NewNotificationDAO,
	treeDao.NewTreeNodeDAO,
	treeDao.NewTreeLocalDAO,
)

var SSHSet = wire.NewSet(
	ssh.NewSSH,
)

var UtilSet = wire.NewSet(
	ijwt.NewJWTHandler,
)

var ManagerSet = wire.NewSet(
	manager.NewClusterManager,
	manager.NewDeploymentManager,
	manager.NewNamespaceManager,
	manager.NewServiceManager,
	manager.NewNodeManager,
	manager.NewEventManager,
	manager.NewStatefulSetManager,
	manager.NewDaemonSetManager,
	manager.NewServiceAccountManager,
	manager.NewTaintManager,
	manager.NewYamlManager,
	manager.NewConfigMapManager,
	manager.NewSecretManager,
	manager.NewPVManager,
	manager.NewPVCManager,
	manager.NewClusterRoleManager,
	manager.NewClusterRoleBindingManager,
	manager.NewRoleManager,
	manager.NewRoleBindingManager,
)

var JobSet = wire.NewSet(
	startup.NewApplicationBootstrap,
)

var CronSet = wire.NewSet(
	cron.NewCronManager,
)

var Injector = wire.NewSet(
	InitMiddlewares,
	InitGinServer,
	InitLogger,
	InitRedis,
	InitDB,
	CronSet,
	wire.Struct(new(Cmd), "*"),
)

var CacheSet = wire.NewSet(
	cache.NewMonitorCache,
	cache.NewAlertManagerConfigCache,
	cache.NewAlertRuleConfigCache,
	cache.NewRecordRuleConfigCache,
	cache.NewPrometheusConfigCache,
	cache.NewBatchConfigManager,
)

var ClientSet = wire.NewSet(
	client.NewK8sClient,
)

var NotificationSet = wire.NewSet(
	InitAsynqClient,
	InitNotificationConfig,
	InitNotificationManager,
)

<<<<<<< HEAD
=======
// NotificationConfigAdapter 通知配置适配器
type NotificationConfigAdapter struct {
	config *NotificationConfig
}

// GetEmail 获取邮箱配置
func (a *NotificationConfigAdapter) GetEmail() notification.EmailConfig {
	emailConfig := a.config.GetEmail()
	if emailConfig == nil {
		return nil
	}
	return emailConfig
}

// GetFeishu 获取飞书配置
func (a *NotificationConfigAdapter) GetFeishu() notification.FeishuConfig {
	feishuConfig := a.config.GetFeishu()
	if feishuConfig == nil {
		return nil
	}
	return feishuConfig
}

// InitNotificationConfig 初始化通知配置
func InitNotificationConfig() notification.NotificationConfig {
	return &NotificationConfigAdapter{
		config: &GlobalConfig.Notification,
	}
}

// InitNotificationManager 初始化通知管理器
func InitNotificationManager(config notification.NotificationConfig, asynqClient *asynq.Client, logger *zap.Logger) *notification.Manager {
	manager, err := notification.NewManager(config, asynqClient, logger)
	if err != nil {
		panic(err)
	}
	return manager
}

>>>>>>> 22275f93
func ProvideCmd() *Cmd {
	wire.Build(
		Injector,
		HandlerSet,
		ServiceSet,
		DaoSet,
		SSHSet,
		UtilSet,
		JobSet,
		ManagerSet,
		CacheSet,
		ClientSet,
		NotificationSet,
	)
	return &Cmd{}
}<|MERGE_RESOLUTION|>--- conflicted
+++ resolved
@@ -274,48 +274,7 @@
 	InitNotificationManager,
 )
 
-<<<<<<< HEAD
-=======
-// NotificationConfigAdapter 通知配置适配器
-type NotificationConfigAdapter struct {
-	config *NotificationConfig
-}
-
-// GetEmail 获取邮箱配置
-func (a *NotificationConfigAdapter) GetEmail() notification.EmailConfig {
-	emailConfig := a.config.GetEmail()
-	if emailConfig == nil {
-		return nil
-	}
-	return emailConfig
-}
-
-// GetFeishu 获取飞书配置
-func (a *NotificationConfigAdapter) GetFeishu() notification.FeishuConfig {
-	feishuConfig := a.config.GetFeishu()
-	if feishuConfig == nil {
-		return nil
-	}
-	return feishuConfig
-}
-
-// InitNotificationConfig 初始化通知配置
-func InitNotificationConfig() notification.NotificationConfig {
-	return &NotificationConfigAdapter{
-		config: &GlobalConfig.Notification,
-	}
-}
-
-// InitNotificationManager 初始化通知管理器
-func InitNotificationManager(config notification.NotificationConfig, asynqClient *asynq.Client, logger *zap.Logger) *notification.Manager {
-	manager, err := notification.NewManager(config, asynqClient, logger)
-	if err != nil {
-		panic(err)
-	}
-	return manager
-}
-
->>>>>>> 22275f93
+
 func ProvideCmd() *Cmd {
 	wire.Build(
 		Injector,
