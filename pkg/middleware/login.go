--- conflicted
+++ resolved
@@ -25,15 +25,7 @@
 	return func(ctx *gin.Context) {
 		path := ctx.Request.URL.Path
 		// 如果请求的路径是下述路径，则不进行token验证
-<<<<<<< HEAD
 		if path == "/api/user/create_user" {
-=======
-		if path == "/api/users/signup" ||
-			path == "/api/users/login" ||
-			path == "/api/users/refresh_token" ||
-			path == "/api/users/change_password" ||
-			strings.Contains(path, "hello") {
->>>>>>> cd1d556a
 			return
 		}
 
