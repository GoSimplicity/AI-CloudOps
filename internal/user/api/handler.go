package api

import (
	"errors"
	"github.com/golang-jwt/jwt/v5"
	"github.com/spf13/viper"
	"net/http"

	"github.com/GoSimplicity/CloudOps/internal/constants"
	"github.com/GoSimplicity/CloudOps/internal/model"
	"github.com/GoSimplicity/CloudOps/internal/user/service"
	"github.com/GoSimplicity/CloudOps/pkg/utils/apiresponse"
	ijwt "github.com/GoSimplicity/CloudOps/pkg/utils/jwt"
	"github.com/gin-gonic/gin"
	"go.uber.org/zap"
)

type UserHandler struct {
	service service.UserService
	l       *zap.Logger
	ijwt    ijwt.Handler
}

func NewUserHandler(service service.UserService, l *zap.Logger, ijwt ijwt.Handler) *UserHandler {
	return &UserHandler{
		service: service,
		l:       l,
		ijwt:    ijwt,
	}
}

func (u *UserHandler) RegisterRoutes(server *gin.Engine) {
	userGroup := server.Group("/api/user")
	userGroup.POST("/signup", u.SignUp)              // 注册
	userGroup.POST("/login", u.Login)                // 登陆
	userGroup.POST("/refresh_token", u.RefreshToken) // 刷新token
	userGroup.POST("/logout", u.Logout)              // 退出登陆
	userGroup.GET("/profile", u.Profile)             // 用户信息
	userGroup.GET("/codes", u.GetPermCode)           // 前端所需状态码
}

func (u *UserHandler) SignUp(ctx *gin.Context) {
	var req model.User

	if err := ctx.ShouldBindJSON(&req); err != nil {
		apiresponse.ErrorWithDetails(ctx, err.Error(), "绑定数据失败")
		return
	}

	if err := u.service.SignUp(ctx, &req); err != nil {
		if errors.Is(err, constants.ErrorUserExist) {
			apiresponse.ErrorWithMessage(ctx, constants.ErrorUserExist.Error())
			return
		}

		u.l.Error("signup failed", zap.Error(err))

		apiresponse.InternalServerError(ctx, http.StatusInternalServerError, err.Error(), "服务器内部错误")
		return
	}

	apiresponse.Success(ctx)
}

func (u *UserHandler) Login(ctx *gin.Context) {
	var req model.User

	if err := ctx.ShouldBindJSON(&req); err != nil {
		apiresponse.ErrorWithDetails(ctx, err.Error(), "绑定数据失败")
		return
	}

	ur, err := u.service.Login(ctx, &req)
	if err != nil {
		if errors.Is(err, constants.ErrorUserNotExist) {
			apiresponse.ErrorWithMessage(ctx, constants.ErrorUserNotExist.Error())
			return
		}

		if errors.Is(err, constants.ErrorPasswordIncorrect) {
			apiresponse.ErrorWithMessage(ctx, constants.ErrorPasswordIncorrect.Error())
			return
		}

		u.l.Error("login failed", zap.Error(err))

		apiresponse.InternalServerError(ctx, http.StatusInternalServerError, err.Error(), "服务器内部错误")
		return
	}

	accessToken, _, err := u.ijwt.SetLoginToken(ctx, ur.ID)
	if err != nil {
		u.l.Error("set login token failed", zap.Error(err))
		apiresponse.InternalServerError(ctx, http.StatusInternalServerError, err.Error(), "服务器内部错误")
		return
	}

	apiresponse.SuccessWithData(ctx, gin.H{
		"id":          ur.ID,
		"accessToken": accessToken,
		"roles":       ur.Roles,
		"desc":        ur.Desc,
		"realName":    ur.RealName,
		"userId":      ur.ID,
		"username":    ur.Username,
	})
}

func (u *UserHandler) Logout(ctx *gin.Context) {
	if err := u.ijwt.ClearToken(ctx); err != nil {
		u.l.Error("clear token failed", zap.Error(err))
		apiresponse.InternalServerError(ctx, http.StatusInternalServerError, err.Error(), "服务器内部错误")
		return
	}

	apiresponse.Success(ctx)
}

func (u *UserHandler) Profile(ctx *gin.Context) {
	uc := ctx.MustGet("user").(ijwt.UserClaims)
	user, err := u.service.GetProfile(ctx, uc.Uid)
	if err != nil {
		u.l.Error("get user info failed", zap.Error(err))
		apiresponse.InternalServerError(ctx, http.StatusInternalServerError, err.Error(), "服务器内部错误")
		return
	}

	apiresponse.SuccessWithData(ctx, gin.H{
		"id":       user.ID,
		"roles":    user.Roles,
		"realName": user.RealName,
		"userId":   user.ID,
		"username": user.Username,
	})
}

func (u *UserHandler) RefreshToken(ctx *gin.Context) {
	var rc ijwt.RefreshClaims

	// 提取 token
	tokenString := u.ijwt.ExtractToken(ctx)
	if tokenString == "" {
		apiresponse.Unauthorized(ctx, http.StatusUnauthorized, "token not found", "找不到token")
		return
	}

	// 获取密钥
	key := viper.GetString("jwt.key1")

	// 解析 token 并获取刷新 claims
	token, err := jwt.ParseWithClaims(tokenString, &rc, func(token *jwt.Token) (interface{}, error) {
		return []byte(key), nil
	})
	if err != nil {
		u.l.Error("failed to parse token", zap.Error(err))
		apiresponse.Unauthorized(ctx, http.StatusUnauthorized, "token parsing failed", "token解析失败")
		return
	}

	// 检查 token 是否有效
	if token == nil || !token.Valid {
		u.l.Warn("invalid token")
		apiresponse.Unauthorized(ctx, http.StatusUnauthorized, "token is invalid", "token无效")
		return
	}

	// 检查会话状态是否异常
	if err = u.ijwt.CheckSession(ctx, rc.Ssid); err != nil {
		u.l.Error("session check failed", zap.Error(err))
		apiresponse.Unauthorized(ctx, http.StatusUnauthorized, "session check failed", "会话检查失败")
		return
	}

	// 刷新短 token
	newToken, err := u.ijwt.SetJWTToken(ctx, rc.Uid, rc.Ssid)
	if err != nil {
		u.l.Error("failed to generate new token", zap.Error(err))
		apiresponse.InternalServerError(ctx, http.StatusInternalServerError, err.Error(), "生成新token失败")
		return
	}

	apiresponse.SuccessWithData(ctx, newToken)
}

func (u *UserHandler) GetPermCode(ctx *gin.Context) {
<<<<<<< HEAD
	apiresponse.SuccessWithData(ctx, []string{
		"AC_100100",
		"AC_100110",
		"AC_100120",
		"AC_100010",
	})
=======
	uc := ctx.MustGet("user").(ijwt.UserClaims)

	codes, err := u.service.GetPermCode(ctx, uc.Uid)
	if err != nil {
		apiresponse.ErrorWithMessage(ctx, err.Error())
		return
	}

	apiresponse.SuccessWithData(ctx, codes)
>>>>>>> 85070c8d
}<|MERGE_RESOLUTION|>--- conflicted
+++ resolved
@@ -183,14 +183,6 @@
 }
 
 func (u *UserHandler) GetPermCode(ctx *gin.Context) {
-<<<<<<< HEAD
-	apiresponse.SuccessWithData(ctx, []string{
-		"AC_100100",
-		"AC_100110",
-		"AC_100120",
-		"AC_100010",
-	})
-=======
 	uc := ctx.MustGet("user").(ijwt.UserClaims)
 
 	codes, err := u.service.GetPermCode(ctx, uc.Uid)
@@ -200,5 +192,4 @@
 	}
 
 	apiresponse.SuccessWithData(ctx, codes)
->>>>>>> 85070c8d
 }