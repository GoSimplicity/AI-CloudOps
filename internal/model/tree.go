--- conflicted
+++ resolved
@@ -11,24 +11,6 @@
 type ResourceTree struct {
 	gorm.Model
 
-<<<<<<< HEAD
-	InstanceName     string   `json:"instanceName" gorm:"uniqueIndex;type:varchar(100);comment:资源实例名称, 支持模糊搜索"` // 资源实例名称, 支持模糊搜索
-	Hash             string   `json:"hash" gorm:"uniqueIndex;type:varchar(200);comment:用于资源更新的哈希值"`             // 增量更新的哈希值
-	Vendor           string   `json:"vendor" gorm:"type:varchar(50);comment:云厂商名称, 例: 阿里云, 华为云, AWS"`           // 云厂商名称
-	CreateByOrder    bool     `json:"createByOrder" gorm:"comment:是否由工单创建, 工单创建的资源不会被自动更新删除"`                   // 是否由工单创建的标识
-	VpcId            string   `json:"vpcId" gorm:"type:varchar(100);comment:专有网络 VPC ID"`                       // 专有网络 VPC ID
-	ZoneId           string   `json:"zoneId" gorm:"type:varchar(100);comment:实例所属可用区 ID, 如 cn-hangzhou-g"`      // 可用区 ID
-	Env              string   `json:"env" gorm:"type:varchar(50);comment:环境标识, 如 dev, stage, prod"`             // 环境标识
-	PayType          string   `json:"payType" gorm:"type:varchar(50);comment:付费类型, 按量付费或包年包月"`                  // 付费类型
-	Status           string   `json:"status" gorm:"type:varchar(50);comment:资源状态, 如 Running, Stopped"`          // 资源状态
-	Description      string   `json:"description" gorm:"type:text;comment:资源描述, 如 CentOS 7.4 操作系统"`             // 资源描述
-	Tags             []string `json:"tags" gorm:"serializer:json;comment:资源标签集合, 用于分类和筛选"`                            // 资源标签
-	SecurityGroupIds []string `json:"securityGroupIds" gorm:"serializer:json;comment:安全组 ID 列表"`                      // 安全组 ID 列表
-	PrivateIpAddress []string `json:"privateIpAddress" gorm:"serializer:json;comment:私有 IP 地址列表"`                     // 私有 IP 地址列表
-	PublicIpAddress  []string `json:"publicIpAddress" gorm:"serializer:json;comment:公网 IP 地址列表"`                      // 公网 IP 地址列表
-	IpAddr           string   `json:"ipAddr" gorm:"type:varchar(45);comment:单个公网 IP 地址"`                        // 单个公网 IP 地址
-	CreationTime     string   `json:"creationTime" gorm:"type:varchar(30);comment:创建时间, ISO 8601 格式"`           // 创建时间, ISO 8601 格式
-=======
 	InstanceName     string     `json:"instanceName" gorm:"uniqueIndex;type:varchar(100);comment:资源实例名称，支持模糊搜索"` // 资源实例名称，支持模糊搜索
 	Hash             string     `json:"hash" gorm:"uniqueIndex;type:varchar(200);comment:用于资源更新的哈希值"`            // 增量更新的哈希值
 	Vendor           string     `json:"vendor" gorm:"type:varchar(50);comment:云厂商名称，例：阿里云、华为云、AWS"`              // 云厂商名称
@@ -45,7 +27,6 @@
 	PublicIpAddress  StringList `json:"publicIpAddress" gorm:"type:varchar(500);comment:公网 IP 地址列表"`             // 公网 IP 地址列表
 	IpAddr           string     `json:"ipAddr" gorm:"type:varchar(45);comment:单个公网 IP 地址"`                       // 单个公网 IP 地址
 	CreationTime     string     `json:"creationTime" gorm:"type:varchar(30);comment:创建时间，ISO 8601 格式"`           // 创建时间，ISO 8601 格式
->>>>>>> e29d2e65
 
 	// 前端展示信息
 	Key string `json:"key" gorm:"-"` // 前端使用的资源键值
@@ -72,15 +53,6 @@
 	BindRds []*ResourceRds `json:"bind_rds" gorm:"many2many:bind_rdss;comment:绑定的 RDS 资源列表"` // 绑定的 RDS 资源列表
 
 	// 前端展示信息
-<<<<<<< HEAD
-	Key           string      `json:"key" gorm:"-"`             // 节点唯一标识, 前端使用
-	Label         string      `json:"label" gorm:"-"`           // 节点显示名称, 前端使用
-	Value         int         `json:"value" gorm:"-"`           // 节点值, 前端使用
-	OpsAdminUsers []string    `json:"ops_admin_users" gorm:"-"` // 运维负责人姓名列表, 前端使用
-	RdAdminUsers  []string    `json:"rd_admin_users" gorm:"-"`  // 研发负责人姓名列表, 前端使用
-	RdMemberUsers []string    `json:"rd_member_users" gorm:"-"` // 研发工程师姓名列表, 前端使用
-	Children      []*TreeNode `json:"children" gorm:"-"`        // 子节点列表, 前端使用
-=======
 	Key           string      `json:"key" gorm:"-"`             // 节点唯一标识，前端使用
 	Label         string      `json:"label" gorm:"-"`           // 节点显示名称，前端使用
 	Value         int         `json:"value" gorm:"-"`           // 节点值，前端使用
@@ -88,7 +60,6 @@
 	RdAdminUsers  StringList  `json:"rd_admin_users" gorm:"-"`  // 研发负责人姓名列表，前端使用
 	RdMemberUsers StringList  `json:"rd_member_users" gorm:"-"` // 研发工程师姓名列表，前端使用
 	Children      []*TreeNode `json:"children" gorm:"-"`        // 子节点列表，前端使用
->>>>>>> e29d2e65
 
 	// 节点统计信息
 	EcsNum           int `json:"ecsNum" gorm:"-"`           // 绑定的 ECS 数量
@@ -124,19 +95,6 @@
 	ResourceTree
 
 	// 核心资源属性
-<<<<<<< HEAD
-	OsType            string   `json:"osType" gorm:"type:varchar(50);comment:操作系统类型, 例如 win, linux" binding:"omitempty,oneof=win linux"` // 操作系统类型
-	VmType            int      `json:"vmType" gorm:"default:1;comment:设备类型, 1=虚拟设备, 2=物理设备" binding:"omitempty,oneof=1 2"`               // 设备类型
-	InstanceType      string   `json:"instanceType" gorm:"type:varchar(100);comment:实例类型, 例: ecs.g8a.2xlarge"`                           // 实例类型
-	Cpu               int      `json:"cpu" gorm:"comment:虚拟 CPU 核数"`                                                                     // 虚拟 CPU 核数
-	Memory            int      `json:"memory" gorm:"comment:内存大小, 单位 GiB"`                                                               // 内存大小, 单位 GiB
-	Disk              int      `json:"disk" gorm:"comment:磁盘大小, 单位 GiB"`                                                                 // 磁盘大小, 单位 GiB
-	OSName            string   `json:"osName" gorm:"type:varchar(100);comment:操作系统名称, 例: CentOS 7.4 64 位"`                               // 操作系统名称
-	ImageId           string   `json:"imageId" gorm:"type:varchar(100);comment:镜像模板 ID"`                                                 // 镜像模板 ID
-	Hostname          string   `json:"hostname" gorm:"type:varchar(100);comment:主机名"`                                                    // 主机名
-	NetworkInterfaces []string `json:"networkInterfaces" gorm:"serializer:json;comment:弹性网卡 ID 集合"`                                      // 弹性网卡 ID 集合
-	DiskIds           []string `json:"diskIds" gorm:"serializer:json;comment:云盘 ID 集合"`                                                  // 云盘 ID 集合
-=======
 	OsType            string     `json:"osType" gorm:"type:varchar(50);comment:操作系统类型，例如 win、linux"`           // 操作系统类型
 	VmType            int        `json:"vmType" gorm:"default:1;comment:设备类型，1=虚拟设备，2=物理设备"`                   // 设备类型
 	InstanceType      string     `json:"instanceType" gorm:"type:varchar(100);comment:实例类型，例：ecs.g8a.2xlarge"` // 实例类型
@@ -148,7 +106,6 @@
 	Hostname          string     `json:"hostname" gorm:"type:varchar(100);comment:主机名"`                        // 主机名
 	NetworkInterfaces StringList `json:"networkInterfaces" gorm:"type:varchar(500);comment:弹性网卡 ID 集合"`        // 弹性网卡 ID 集合
 	DiskIds           StringList `json:"diskIds" gorm:"type:varchar(500);comment:云盘 ID 集合"`                    // 云盘 ID 集合
->>>>>>> e29d2e65
 
 	// 时间相关字段
 	StartTime       string `json:"startTime" gorm:"type:varchar(30);comment:最近启动时间, ISO 8601 标准, UTC+0 时间"`       // 最近启动时间
