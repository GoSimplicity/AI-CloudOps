--- conflicted
+++ resolved
@@ -33,203 +33,7 @@
 	metav1 "k8s.io/apimachinery/pkg/apis/meta/v1"
 )
 
-<<<<<<< HEAD
-// DaemonSetUpdateStrategy DaemonSet更新策略
-type DaemonSetUpdateStrategy struct {
-	Type          string                          `json:"type" gorm:"size:50;comment:更新策略类型"`              // 更新策略类型
-	RollingUpdate *DaemonSetRollingUpdateStrategy `json:"rolling_update" gorm:"type:text;serializer:json"` // 滚动更新策略
-}
-
-// DaemonSetRollingUpdateStrategy DaemonSet滚动更新策略
-type DaemonSetRollingUpdateStrategy struct {
-	MaxUnavailable *int32 `json:"max_unavailable" gorm:"comment:最大不可用数量"` // 最大不可用数量
-	MaxSurge       *int32 `json:"max_surge" gorm:"comment:最大超出数量"`        // 最大超出数量
-}
-
-// K8sDaemonSetEntity Kubernetes DaemonSet数据库实体
-type K8sDaemonSetEntity struct {
-	Model
-	Name                   string                 `json:"name" binding:"required,min=1,max=200" gorm:"size:200;comment:DaemonSet名称"` // DaemonSet名称
-	Namespace              string                 `json:"namespace" binding:"required,min=1,max=200" gorm:"size:200;comment:所属命名空间"` // 所属命名空间
-	ClusterID              int                    `json:"cluster_id" gorm:"index;not null;comment:所属集群ID"`                           // 所属集群ID
-	UID                    string                 `json:"uid" gorm:"size:100;comment:DaemonSet UID"`                                 // DaemonSet UID
-	DesiredNumberScheduled int32                  `json:"desired_number_scheduled" gorm:"comment:期望调度数量"`                            // 期望调度数量
-	CurrentNumberScheduled int32                  `json:"current_number_scheduled" gorm:"comment:当前调度数量"`                            // 当前调度数量
-	NumberReady            int32                  `json:"number_ready" gorm:"comment:就绪数量"`                                          // 就绪数量
-	NumberAvailable        int32                  `json:"number_available" gorm:"comment:可用数量"`                                      // 可用数量
-	NumberUnavailable      int32                  `json:"number_unavailable" gorm:"comment:不可用数量"`                                   // 不可用数量
-	UpdatedNumberScheduled int32                  `json:"updated_number_scheduled" gorm:"comment:更新调度数量"`                            // 更新调度数量
-	NumberMisscheduled     int32                  `json:"number_misscheduled" gorm:"comment:错误调度数量"`                                 // 错误调度数量
-	UpdateStrategy         string                 `json:"update_strategy" gorm:"size:50;comment:更新策略"`                               // 更新策略
-	RevisionHistoryLimit   int32                  `json:"revision_history_limit" gorm:"comment:历史版本限制"`                              // 历史版本限制
-	Selector               map[string]string      `json:"selector" gorm:"type:text;serializer:json;comment:选择器"`                     // 选择器
-	PodTemplate            map[string]interface{} `json:"pod_template" gorm:"type:text;serializer:json;comment:Pod模板"`               // Pod模板
-	Labels                 map[string]string      `json:"labels" gorm:"type:text;serializer:json;comment:标签"`                        // 标签
-	Annotations            map[string]string      `json:"annotations" gorm:"type:text;serializer:json;comment:注解"`                   // 注解
-	CreationTimestamp      time.Time              `json:"creation_timestamp" gorm:"comment:Kubernetes创建时间"`                          // Kubernetes创建时间
-	Age                    string                 `json:"age" gorm:"-"`                                                              // 存在时间，前端计算使用
-	Status                 string                 `json:"status" gorm:"-"`                                                           // DaemonSet状态，前端计算使用
-	Images                 []string               `json:"images" gorm:"-"`                                                           // 镜像列表，前端计算使用
-}
-
-func (k *K8sDaemonSetEntity) TableName() string {
-	return "cl_k8s_daemonsets"
-}
-
-// K8sDaemonSetListRequest DaemonSet列表查询请求
-type K8sDaemonSetListReq struct {
-	ClusterID     int    `json:"cluster_id" form:"cluster_id" binding:"required" comment:"集群ID"` // 集群ID，必填
-	Namespace     string `json:"namespace" form:"namespace" comment:"命名空间"`                      // 命名空间
-	LabelSelector string `json:"label_selector" form:"label_selector" comment:"标签选择器"`           // 标签选择器
-	FieldSelector string `json:"field_selector" form:"field_selector" comment:"字段选择器"`           // 字段选择器
-	Status        string `json:"status" form:"status" comment:"状态过滤"`                            // 状态过滤
-	Page          int    `json:"page" form:"page" comment:"页码"`                                  // 页码
-	PageSize      int    `json:"page_size" form:"page_size" comment:"每页大小"`                      // 每页大小
-}
-
-// K8sDaemonSetCreateRequest 创建DaemonSet请求
-type K8sDaemonSetCreateReq struct {
-	ClusterID            int                    `json:"cluster_id" binding:"required" comment:"集群ID"`    // 集群ID，必填
-	Namespace            string                 `json:"namespace" binding:"required" comment:"命名空间"`     // 命名空间，必填
-	Name                 string                 `json:"name" binding:"required" comment:"DaemonSet名称"`   // DaemonSet名称，必填
-	UpdateStrategy       string                 `json:"update_strategy" comment:"更新策略"`                  // 更新策略
-	RevisionHistoryLimit *int32                 `json:"revision_history_limit" comment:"历史版本限制"`         // 历史版本限制
-	Selector             map[string]string      `json:"selector" binding:"required" comment:"选择器"`       // 选择器，必填
-	PodTemplate          map[string]interface{} `json:"pod_template" binding:"required" comment:"Pod模板"` // Pod模板，必填
-	Labels               map[string]string      `json:"labels" comment:"标签"`                             // 标签
-	Annotations          map[string]string      `json:"annotations" comment:"注解"`                        // 注解
-	DaemonSetYaml        *appsv1.DaemonSet      `json:"daemonset_yaml" comment:"DaemonSet YAML对象"`       // DaemonSet YAML对象
-}
-
-// K8sDaemonSetUpdateRequest 更新DaemonSet请求
-type K8sDaemonSetUpdateReq struct {
-	ClusterID            int                    `json:"cluster_id" binding:"required" comment:"集群ID"`  // 集群ID，必填
-	Namespace            string                 `json:"namespace" binding:"required" comment:"命名空间"`   // 命名空间，必填
-	Name                 string                 `json:"name" binding:"required" comment:"DaemonSet名称"` // DaemonSet名称，必填
-	UpdateStrategy       string                 `json:"update_strategy" comment:"更新策略"`                // 更新策略
-	RevisionHistoryLimit *int32                 `json:"revision_history_limit" comment:"历史版本限制"`       // 历史版本限制
-	Selector             map[string]string      `json:"selector" comment:"选择器"`                        // 选择器
-	PodTemplate          map[string]interface{} `json:"pod_template" comment:"Pod模板"`                  // Pod模板
-	Labels               map[string]string      `json:"labels" comment:"标签"`                           // 标签
-	Annotations          map[string]string      `json:"annotations" comment:"注解"`                      // 注解
-	DaemonSetYaml        *appsv1.DaemonSet      `json:"daemonset_yaml" comment:"DaemonSet YAML对象"`     // DaemonSet YAML对象
-}
-
-// K8sDaemonSetDeleteRequest 删除DaemonSet请求
-type K8sDaemonSetDeleteReq struct {
-	ClusterID          int    `json:"cluster_id" binding:"required" comment:"集群ID"`  // 集群ID，必填
-	Namespace          string `json:"namespace" binding:"required" comment:"命名空间"`   // 命名空间，必填
-	Name               string `json:"name" binding:"required" comment:"DaemonSet名称"` // DaemonSet名称，必填
-	GracePeriodSeconds *int64 `json:"grace_period_seconds" comment:"优雅删除时间（秒）"`      // 优雅删除时间
-	Force              bool   `json:"force" comment:"是否强制删除"`                        // 是否强制删除
-	OrphanDependents   bool   `json:"orphan_dependents" comment:"是否保留依赖资源"`          // 是否保留依赖资源
-}
-
-// K8sDaemonSetBatchDeleteRequest 批量删除DaemonSet请求
-type K8sDaemonSetBatchDeleteReq struct {
-	ClusterID          int      `json:"cluster_id" binding:"required" comment:"集群ID"`     // 集群ID，必填
-	Namespace          string   `json:"namespace" binding:"required" comment:"命名空间"`      // 命名空间，必填
-	Names              []string `json:"names" binding:"required" comment:"DaemonSet名称列表"` // DaemonSet名称列表，必填
-	GracePeriodSeconds *int64   `json:"grace_period_seconds" comment:"优雅删除时间（秒）"`         // 优雅删除时间
-	Force              bool     `json:"force" comment:"是否强制删除"`                           // 是否强制删除
-	OrphanDependents   bool     `json:"orphan_dependents" comment:"是否保留依赖资源"`             // 是否保留依赖资源
-}
-
-// K8sDaemonSetRestartRequest 重启DaemonSet请求
-type K8sDaemonSetRestartReq struct {
-	ClusterID int    `json:"cluster_id" binding:"required" comment:"集群ID"`  // 集群ID，必填
-	Namespace string `json:"namespace" binding:"required" comment:"命名空间"`   // 命名空间，必填
-	Name      string `json:"name" binding:"required" comment:"DaemonSet名称"` // DaemonSet名称，必填
-}
-
-// K8sDaemonSetRollbackRequest 回滚DaemonSet请求
-type K8sDaemonSetRollbackReq struct {
-	ClusterID int    `json:"cluster_id" binding:"required" comment:"集群ID"`  // 集群ID，必填
-	Namespace string `json:"namespace" binding:"required" comment:"命名空间"`   // 命名空间，必填
-	Name      string `json:"name" binding:"required" comment:"DaemonSet名称"` // DaemonSet名称，必填
-	Revision  int64  `json:"revision" binding:"required" comment:"回滚版本"`    // 回滚版本，必填
-}
-
-// K8sDaemonSetEventRequest 获取DaemonSet事件请求
-type K8sDaemonSetEventReq struct {
-	ClusterID int    `json:"cluster_id" binding:"required" comment:"集群ID"`  // 集群ID，必填
-	Namespace string `json:"namespace" binding:"required" comment:"命名空间"`   // 命名空间，必填
-	Name      string `json:"name" binding:"required" comment:"DaemonSet名称"` // DaemonSet名称，必填
-	LimitDays int    `json:"limit_days" comment:"限制天数内的事件"`                 // 限制天数内的事件
-}
-
-// K8sDaemonSetMetricsRequest 获取DaemonSet指标请求
-type K8sDaemonSetMetricsReq struct {
-	ClusterID int    `json:"cluster_id" binding:"required" comment:"集群ID"`  // 集群ID，必填
-	Namespace string `json:"namespace" binding:"required" comment:"命名空间"`   // 命名空间，必填
-	Name      string `json:"name" binding:"required" comment:"DaemonSet名称"` // DaemonSet名称，必填
-	TimeRange string `json:"time_range" comment:"时间范围"`                     // 时间范围
-}
-
-// K8sDaemonSetHistoryRequest 获取DaemonSet历史版本请求
-type K8sDaemonSetHistoryReq struct {
-	ClusterID int    `json:"cluster_id" binding:"required" comment:"集群ID"`  // 集群ID，必填
-	Namespace string `json:"namespace" binding:"required" comment:"命名空间"`   // 命名空间，必填
-	Name      string `json:"name" binding:"required" comment:"DaemonSet名称"` // DaemonSet名称，必填
-}
-
-// K8sDaemonSetBatchRestartReq 批量重启DaemonSet请求
-type K8sDaemonSetBatchRestartReq struct {
-	ClusterID int      `json:"cluster_id" binding:"required" comment:"集群ID"`     // 集群ID，必填
-	Namespace string   `json:"namespace" binding:"required" comment:"命名空间"`      // 命名空间，必填
-	Names     []string `json:"names" binding:"required" comment:"DaemonSet名称列表"` // DaemonSet名称列表，必填
-}
-
-// K8sDaemonSetNodePodsReq 获取DaemonSet在指定节点上的Pod请求
-type K8sDaemonSetNodePodsReq struct {
-	ClusterID     int    `json:"cluster_id" binding:"required" comment:"集群ID"`            // 集群ID，必填
-	Namespace     string `json:"namespace" binding:"required" comment:"命名空间"`             // 命名空间，必填
-	DaemonSetName string `json:"daemonset_name" binding:"required" comment:"DaemonSet名称"` // DaemonSet名称，必填
-	NodeName      string `json:"node_name" binding:"required" comment:"节点名称"`             // 节点名称，必填
-}
-
-// ====================== DaemonSet响应实体 ======================
-
-// DaemonSetEntity DaemonSet响应实体
-type DaemonSetEntity struct {
-	Name                   string            `json:"name"`                     // DaemonSet名称
-	Namespace              string            `json:"namespace"`                // 命名空间
-	UID                    string            `json:"uid"`                      // DaemonSet UID
-	Labels                 map[string]string `json:"labels"`                   // 标签
-	Annotations            map[string]string `json:"annotations"`              // 注解
-	DesiredNumberScheduled int32             `json:"desired_number_scheduled"` // 期望调度数量
-	CurrentNumberScheduled int32             `json:"current_number_scheduled"` // 当前调度数量
-	NumberReady            int32             `json:"number_ready"`             // 就绪数量
-	NumberAvailable        int32             `json:"number_available"`         // 可用数量
-	NumberUnavailable      int32             `json:"number_unavailable"`       // 不可用数量
-	UpdatedNumberScheduled int32             `json:"updated_number_scheduled"` // 更新调度数量
-	NumberMisscheduled     int32             `json:"number_misscheduled"`      // 错误调度数量
-	UpdateStrategy         string            `json:"update_strategy"`          // 更新策略
-	RevisionHistoryLimit   int32             `json:"revision_history_limit"`   // 历史版本限制
-	Status                 string            `json:"status"`                   // DaemonSet状态
-	Images                 []string          `json:"images"`                   // 镜像列表
-	Age                    string            `json:"age"`                      // 存在时间
-	CreatedAt              string            `json:"created_at"`               // 创建时间
-}
-
-// DaemonSetListResponse DaemonSet列表响应
-type DaemonSetListResponse struct {
-	Items      []DaemonSetEntity `json:"items"`       // DaemonSet列表
-	TotalCount int               `json:"total_count"` // 总数
-}
-
-// DaemonSetDetailResponse DaemonSet详情响应
-type DaemonSetDetailResponse struct {
-	DaemonSet DaemonSetEntity          `json:"daemonset"` // DaemonSet信息
-	YAML      string                   `json:"yaml"`      // YAML内容
-	Events    []DaemonSetEventEntity   `json:"events"`    // 事件列表
-	Pods      []DaemonSetPodEntity     `json:"pods"`      // Pod列表
-	Metrics   DaemonSetMetricsEntity   `json:"metrics"`   // 指标信息
-	History   []DaemonSetHistoryEntity `json:"history"`   // 历史版本
-}
-=======
 type K8sDaemonSetStatus int8
->>>>>>> 16a2ce79
 
 const (
 	K8sDaemonSetStatusRunning  K8sDaemonSetStatus = iota + 1 // 运行中
