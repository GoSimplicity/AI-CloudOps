/*
 * MIT License
 *
 * Copyright (c) 2024 Bamboo
 *
 * Permission is hereby granted, free of charge, to any person obtaining a copy
 * of this software and associated documentation files (the "Software"), to deal
 * in the Software without restriction, including without limitation the rights
 * to use, copy, modify, merge, publish, distribute, sublicense, and/or sell
 * copies of the Software, and to permit persons to whom the Software is
 * furnished to do so, subject to the following conditions:
 *
 * The above copyright notice and this permission notice shall be included in
 * all copies or substantial portions of the Software.
 *
 * THE SOFTWARE IS PROVIDED "AS IS", WITHOUT WARRANTY OF ANY KIND, EXPRESS OR
 * IMPLIED, INCLUDING BUT NOT LIMITED TO THE WARRANTIES OF MERCHANTABILITY,
 * FITNESS FOR A PARTICULAR PURPOSE AND NONINFRINGEMENT. IN NO EVENT SHALL THE
 * AUTHORS OR COPYRIGHT HOLDERS BE LIABLE FOR ANY CLAIM, DAMAGES OR OTHER
 * LIABILITY, WHETHER IN AN ACTION OF CONTRACT, TORT OR OTHERWISE, ARISING FROM,
 * OUT OF OR IN CONNECTION WITH THE SOFTWARE OR THE USE OR OTHER DEALINGS IN
 * THE SOFTWARE.
 *
 */

package model

import (
	appsv1 "k8s.io/api/apps/v1"
	corev1 "k8s.io/api/core/v1"
<<<<<<< HEAD
	"time"
=======
>>>>>>> 16a2ce79
)

// ResourceRequirements 资源要求
type ResourceRequirements struct {
	Requests K8sResourceList `json:"requests,omitempty" gorm:"type:text;serializer:json;comment:资源请求"` // 资源请求
	Limits   K8sResourceList `json:"limits,omitempty" gorm:"type:text;serializer:json;comment:资源限制"`   // 资源限制
}

// K8sResourceList K8s资源列表
type K8sResourceList struct {
	CPU    string `json:"cpu,omitempty" gorm:"size:50;comment:CPU 数量，例如 '500m', '2'"`     // CPU 数量，例如 "500m", "2"
	Memory string `json:"memory,omitempty" gorm:"size:50;comment:内存数量，例如 '1Gi', '512Mi'"` // 内存数量，例如 "1Gi", "512Mi"
}

// K8sPod 单个 Pod 的模型
type K8sPod struct {
	Model
	// 元信息
	UID         string            `json:"uid" gorm:"size:64;comment:K8s Pod 的 UID"`
	ClusterID   int               `json:"cluster_id"`
	Name        string            `json:"name" binding:"required,min=1,max=200" gorm:"size:200;comment:Pod 名称"`
	Namespace   string            `json:"namespace" binding:"required,min=1,max=200" gorm:"size:200;comment:所属命名空间"`
	Labels      map[string]string `json:"labels" gorm:"type:text;serializer:json;comment:Pod 标签"`
	Annotations map[string]string `json:"annotations" gorm:"type:text;serializer:json;comment:Pod 注解"`
	// 状态信息
	Status   string `json:"status" gorm:"comment:Pod 状态，例如 Running, Pending"`
	NodeName string `json:"node_name" gorm:"index;comment:Pod 所在节点"`
	PodIP    string `json:"pod_ip" gorm:"size:64;comment:Pod IP 地址"`
	HostIP   string `json:"host_ip" gorm:"size:64;comment:宿主机 IP 地址"`
	// 容器信息
	Containers     []*K8sPodContainer `json:"containers" gorm:"-"` // 普通容器
	InitContainers []*K8sPodContainer `json:"init_containers" gorm:"-"`
	Conditions     []*PodCondition    `json:"conditions" gorm:"-"`

	// 时间
	StartTime *time.Time `json:"start_time" gorm:"comment:Pod 启动时间"`
	CreatedAt time.Time  `json:"created_at" gorm:"comment:记录创建时间"`
	UpdatedAt time.Time  `json:"updated_at" gorm:"comment:记录更新时间"`
	// 原始对象（调试/透传用）
	RawPod *corev1.Pod `json:"-" gorm:"-"`
}

// PodCondition 对应 Kubernetes PodCondition
type PodCondition struct {
	Type               string    `json:"type" gorm:"comment:条件类型"`
	Status             string    `json:"status" gorm:"comment:条件状态"`
	LastProbeTime      time.Time `json:"last_probe_time,omitempty"`
	LastTransitionTime time.Time `json:"last_transition_time,omitempty"`
	Reason             string    `json:"reason,omitempty"`
	Message            string    `json:"message,omitempty"`
}

func (k *K8sPod) TableName() string {
	return "cl_k8s_pods"
}

// K8sPodContainer Pod 中单个容器的模型
type K8sPodContainer struct {
	Name            string               `json:"name" binding:"required,min=1,max=200" gorm:"size:200;comment:容器名称"`        // 容器名称
	Image           string               `json:"image" binding:"required" gorm:"size:500;comment:容器镜像"`                     // 容器镜像
	Command         StringList           `json:"command,omitempty" gorm:"type:text;serializer:json;comment:启动命令组"`          // 启动命令组
	Args            StringList           `json:"args,omitempty" gorm:"type:text;serializer:json;comment:启动参数，空格分隔"`         // 启动参数
	Envs            []K8sEnvVar          `json:"envs,omitempty" gorm:"type:text;serializer:json;comment:环境变量组"`             // 环境变量组
	Ports           []K8sContainerPort   `json:"ports,omitempty" gorm:"type:text;serializer:json;comment:容器端口配置"`           // 容器端口配置
	Resources       ResourceRequirements `json:"resources,omitempty" gorm:"type:text;serializer:json;comment:资源请求与限制"`      // 资源请求与限制
	VolumeMounts    []K8sVolumeMount     `json:"volume_mounts,omitempty" gorm:"type:text;serializer:json;comment:卷挂载配置"`    // 卷挂载配置
	LivenessProbe   *K8sProbe            `json:"liveness_probe,omitempty" gorm:"type:text;serializer:json;comment:存活探测配置"`  // 存活探测配置
	ReadinessProbe  *K8sProbe            `json:"readiness_probe,omitempty" gorm:"type:text;serializer:json;comment:就绪探测配置"` // 就绪探测配置
	ImagePullPolicy string               `json:"image_pull_policy,omitempty" gorm:"size:50;comment:镜像拉取策略"`                 // 镜像拉取策略，例如 "Always", "IfNotPresent", "Never"
}

// K8sEnvVar 环境变量的键值对
type K8sEnvVar struct {
	Name  string `json:"name" binding:"required" gorm:"size:100;comment:环境变量名称"` // 环境变量名称
	Value string `json:"value" gorm:"size:500;comment:环境变量值"`                    // 环境变量值
}

// K8sContainerPort 容器的端口配置
type K8sContainerPort struct {
	Name          string `json:"name,omitempty" gorm:"size:100;comment:端口名称"`            // 端口名称（可选）
	ContainerPort int    `json:"container_port" binding:"required" gorm:"comment:容器端口号"` // 容器端口号
	Protocol      string `json:"protocol,omitempty" gorm:"size:10;comment:协议类型"`         // 协议类型，例如 "TCP", "UDP"
}

// K8sVolumeMount 卷的挂载配置
type K8sVolumeMount struct {
	Name      string `json:"name" binding:"required" gorm:"size:100;comment:卷名称"`        // 卷名称，必填，长度限制为100字符
	MountPath string `json:"mount_path" binding:"required" gorm:"size:255;comment:挂载路径"` // 挂载路径，必填，长度限制为255字符
	ReadOnly  bool   `json:"read_only,omitempty" gorm:"comment:是否只读"`                    // 是否只读
	SubPath   string `json:"sub_path,omitempty" gorm:"size:255;comment:子路径"`             // 子路径（可选），长度限制为255字符
}

// K8sProbe 探测配置
type K8sProbe struct {
	HTTPGet *K8sHTTPGetAction `json:"http_get,omitempty" gorm:"type:text;serializer:json;comment:HTTP GET 探测配置"` // HTTP GET 探测
	// TCPSocket 和 Exec 探测也可以根据需要添加
	InitialDelaySeconds int `json:"initial_delay_seconds" gorm:"comment:探测初始延迟时间（秒）"` // 探测初始延迟时间
	PeriodSeconds       int `json:"period_seconds" gorm:"comment:探测间隔时间（秒）"`          // 探测间隔时间
	TimeoutSeconds      int `json:"timeout_seconds" gorm:"comment:探测超时时间（秒）"`         // 探测超时时间
	SuccessThreshold    int `json:"success_threshold" gorm:"comment:探测成功阈值"`          // 探测成功阈值
	FailureThreshold    int `json:"failure_threshold" gorm:"comment:探测失败阈值"`          // 探测失败阈值
}

// K8sHTTPGetAction HTTP GET 探测动作
type K8sHTTPGetAction struct {
	Path   string `json:"path" binding:"required" gorm:"size:255;comment:探测路径"` // 探测路径，必填，长度限制为255字符
	Port   int    `json:"port" binding:"required" gorm:"comment:探测端口号"`         // 探测端口号，必填
	Scheme string `json:"scheme,omitempty" gorm:"size:10;comment:协议类型"`         // 协议类型，例如 "HTTP", "HTTPS"，长度限制为10字符
}

// K8sPodReq 创建 Pod 的请求结构
type K8sPodReq struct {
	ClusterId int         `json:"cluster_id" binding:"required"` // 集群名称，必填
	Pod       *corev1.Pod `json:"pod"`                           // Pod 对象
}

// K8sDeploymentReq Deployment 相关请求结构
type K8sDeploymentReq struct {
	ClusterId       int                `json:"cluster_id" binding:"required"` // 集群名称，必填
	Namespace       string             `json:"namespace" binding:"required"`  // 命名空间，必填
	DeploymentNames []string           `json:"deployment_names"`              // Deployment 名称，可选
	DeploymentYaml  *appsv1.Deployment `json:"deployment_yaml"`               // Deployment 对象, 可选
}

// K8sConfigMapReq ConfigMap 相关请求结构
type K8sConfigMapReq struct {
	ClusterId      int               `json:"cluster_id" binding:"required"` // 集群id，必填
	Namespace      string            `json:"namespace"`                     // 命名空间，可选, 删除用
	ConfigMapNames []string          `json:"config_map_names"`              // ConfigMap 名称，可选， 删除用
	ConfigMap      *corev1.ConfigMap `json:"config_map"`                    // ConfigMap 对象, 可选
}

// K8sServiceReq Service 相关请求结构
type K8sServiceReq struct {
	ClusterId    int             `json:"cluster_id" binding:"required"` // 集群id，必填
	Namespace    string          `json:"namespace"`                     // 命名空间，必填
	ServiceNames []string        `json:"service_names"`                 // Service 名称，可选
	ServiceYaml  *corev1.Service `json:"service_yaml"`                  // Service 对象, 可选
}

// GetPodListReq 获取Pod列表请求
type GetPodListReq struct {
	ListReq

	ClusterID int               `json:"cluster_id" form:"cluster_id" uri:"cluster_id" binding:"required" comment:"集群ID"`
	Namespace string            `json:"namespace" form:"namespace" comment:"命名空间"`
	Labels    map[string]string `json:"labels" form:"labels" binding:"omitempty"` // 标签
}

// PodGetReq 获取单个Pod请求
type PodGetReq struct {
	ClusterID int    `json:"cluster_id" form:"cluster_id" uri:"cluster_id" binding:"required" comment:"集群ID"`
	Namespace string `json:"namespace" form:"namespace" binding:"required" comment:"命名空间"`
	PodName   string `json:"pod_name" form:"pod_name" uri:"pod_name" binding:"required" comment:"Pod名称"`
}

// PodCreateReq 创建Pod请求
type PodCreateReq struct {
	ClusterID   int               `json:"cluster_id" binding:"required" comment:"集群ID"`
	Namespace   string            `json:"namespace" binding:"required" comment:"命名空间"`
	Name        string            `json:"name" binding:"required" comment:"Pod名称"`
	YAML        string            `json:"yaml" binding:"required" comment:"YAML配置"`
	Labels      map[string]string `json:"labels" comment:"标签"`
	Annotations map[string]string `json:"annotations" comment:"注解"`
}

// PodUpdateReq 更新Pod请求
type PodUpdateReq struct {
	ClusterID   int               `json:"cluster_id" binding:"required" comment:"集群ID"`
	Namespace   string            `json:"namespace" binding:"required" comment:"命名空间"`
	Name        string            `json:"name" binding:"required" comment:"Pod名称"`
	YAML        string            `json:"yaml" binding:"required" comment:"YAML配置"`
	Labels      map[string]string `json:"labels" comment:"标签"`
	Annotations map[string]string `json:"annotations" comment:"注解"`
}

// PodDeleteReq 删除Pod请求
type PodDeleteReq struct {
	ClusterID          int    `json:"cluster_id" form:"cluster_id" uri:"cluster_id" binding:"required" comment:"集群ID"`
	Namespace          string `json:"namespace" form:"namespace" binding:"required" comment:"命名空间"`
	PodName            string `json:"pod_name" form:"pod_name" binding:"required" comment:"Pod名称"`
	GracePeriodSeconds *int64 `json:"grace_period_seconds" comment:"优雅删除时间"`
	Force              bool   `json:"force" comment:"是否强制删除"`
}

// PodEntity Pod响应实体
type PodEntity struct {
	Name        string            `json:"name"`        // Pod名称
	Namespace   string            `json:"namespace"`   // 命名空间
	UID         string            `json:"uid"`         // Pod UID
	NodeName    string            `json:"node_name"`   // 所在节点
	Status      string            `json:"status"`      // Pod状态
	PodIP       string            `json:"pod_ip"`      // Pod IP
	HostIP      string            `json:"host_ip"`     // 宿主机IP
	QosClass    string            `json:"qos_class"`   // QoS等级
	Restarts    int32             `json:"restarts"`    // 重启次数
	Age         string            `json:"age"`         // 存在时间
	Ready       string            `json:"ready"`       // 就绪状态
	Labels      map[string]string `json:"labels"`      // 标签
	Annotations map[string]string `json:"annotations"` // 注解
	CreatedAt   string            `json:"created_at"`  // 创建时间
}

// PodListResponse Pod列表响应
type PodListResponse struct {
	Items      []PodEntity `json:"items"`       // Pod列表
	TotalCount int         `json:"total_count"` // 总数
}

// K8sPodListResponse Pod 列表响应 (保持向后兼容)
type K8sPodListResponse struct {
	Pods       []K8sPod `json:"pods"`        // Pod 列表
	TotalCount int      `json:"total_count"` // 总数
}

// K8sPodBatchDeleteReq 批量删除Pod请求
type K8sPodBatchDeleteReq struct {
	ClusterID          int      `json:"cluster_id" binding:"required" comment:"集群ID"`                     // 集群ID，必填
	Namespace          string   `json:"namespace" binding:"required" comment:"命名空间"`                      // 命名空间，必填
	Names              []string `json:"names" binding:"required" comment:"Pod名称列表"`                       // Ingress名称列表，必填
	GracePeriodSeconds *int64   `json:"grace_period_seconds" binding:"required,gt=0" comment:"优雅删除时间（秒）"` // 优雅删除时间
	Force              bool     `json:"force" comment:"是否强制删除"`                                           // 是否强制删除
}

// K8sDeletePodReq 删除Pod资源请求
type K8sDeletePodReq struct {
	ClusterID          int    `json:"cluster_id" form:"cluster_id" uri:"cluster_id" binding:"required" comment:"集群ID"`
	Namespace          string `json:"namespace" form:"namespace" binding:"required" comment:"命名空间"`
	PodName            string `json:"pod_name" form:"pod_name" binding:"required" comment:"pod名称"`
	GracePeriodSeconds *int64 `json:"grace_period_seconds" form:"grace_period_seconds" comment:"优雅删除时间"`
	Force              bool   `json:"force" form:"force" comment:"是否强制删除"`
}

// K8sGetPodReq 获取单个k8s资源请求
type K8sGetPodReq struct {
	ClusterID int    `json:"cluster_id" form:"cluster_id" uri:"cluster_id" binding:"required" comment:"集群ID"`
	Namespace string `json:"namespace" form:"namespace" uri:"namespace" binding:"required" comment:"命名空间"`
	PodName   string `json:"pod_name" form:"pod_name" uri:"pod_name" binding:"required" comment:"资源名称"`
}<|MERGE_RESOLUTION|>--- conflicted
+++ resolved
@@ -28,10 +28,7 @@
 import (
 	appsv1 "k8s.io/api/apps/v1"
 	corev1 "k8s.io/api/core/v1"
-<<<<<<< HEAD
 	"time"
-=======
->>>>>>> 16a2ce79
 )
 
 // ResourceRequirements 资源要求
@@ -42,7 +39,7 @@
 
 // K8sResourceList K8s资源列表
 type K8sResourceList struct {
-	CPU    string `json:"cpu,omitempty" gorm:"size:50;comment:CPU 数量，例如 '500m', '2'"`     // CPU 数量，例如 "500m", "2"
+	CPU    string `json:"cpu,omitempty" gorm:"size:50;comment:CPU 数量，例如 '500m', '2'"`       // CPU 数量，例如 "500m", "2"
 	Memory string `json:"memory,omitempty" gorm:"size:50;comment:内存数量，例如 '1Gi', '512Mi'"` // 内存数量，例如 "1Gi", "512Mi"
 }
 
@@ -90,14 +87,14 @@
 
 // K8sPodContainer Pod 中单个容器的模型
 type K8sPodContainer struct {
-	Name            string               `json:"name" binding:"required,min=1,max=200" gorm:"size:200;comment:容器名称"`        // 容器名称
-	Image           string               `json:"image" binding:"required" gorm:"size:500;comment:容器镜像"`                     // 容器镜像
-	Command         StringList           `json:"command,omitempty" gorm:"type:text;serializer:json;comment:启动命令组"`          // 启动命令组
-	Args            StringList           `json:"args,omitempty" gorm:"type:text;serializer:json;comment:启动参数，空格分隔"`         // 启动参数
-	Envs            []K8sEnvVar          `json:"envs,omitempty" gorm:"type:text;serializer:json;comment:环境变量组"`             // 环境变量组
+	Name            string               `json:"name" binding:"required,min=1,max=200" gorm:"size:200;comment:容器名称"`          // 容器名称
+	Image           string               `json:"image" binding:"required" gorm:"size:500;comment:容器镜像"`                       // 容器镜像
+	Command         StringList           `json:"command,omitempty" gorm:"type:text;serializer:json;comment:启动命令组"`           // 启动命令组
+	Args            StringList           `json:"args,omitempty" gorm:"type:text;serializer:json;comment:启动参数，空格分隔"`       // 启动参数
+	Envs            []K8sEnvVar          `json:"envs,omitempty" gorm:"type:text;serializer:json;comment:环境变量组"`              // 环境变量组
 	Ports           []K8sContainerPort   `json:"ports,omitempty" gorm:"type:text;serializer:json;comment:容器端口配置"`           // 容器端口配置
-	Resources       ResourceRequirements `json:"resources,omitempty" gorm:"type:text;serializer:json;comment:资源请求与限制"`      // 资源请求与限制
-	VolumeMounts    []K8sVolumeMount     `json:"volume_mounts,omitempty" gorm:"type:text;serializer:json;comment:卷挂载配置"`    // 卷挂载配置
+	Resources       ResourceRequirements `json:"resources,omitempty" gorm:"type:text;serializer:json;comment:资源请求与限制"`     // 资源请求与限制
+	VolumeMounts    []K8sVolumeMount     `json:"volume_mounts,omitempty" gorm:"type:text;serializer:json;comment:卷挂载配置"`     // 卷挂载配置
 	LivenessProbe   *K8sProbe            `json:"liveness_probe,omitempty" gorm:"type:text;serializer:json;comment:存活探测配置"`  // 存活探测配置
 	ReadinessProbe  *K8sProbe            `json:"readiness_probe,omitempty" gorm:"type:text;serializer:json;comment:就绪探测配置"` // 就绪探测配置
 	ImagePullPolicy string               `json:"image_pull_policy,omitempty" gorm:"size:50;comment:镜像拉取策略"`                 // 镜像拉取策略，例如 "Always", "IfNotPresent", "Never"
@@ -106,22 +103,22 @@
 // K8sEnvVar 环境变量的键值对
 type K8sEnvVar struct {
 	Name  string `json:"name" binding:"required" gorm:"size:100;comment:环境变量名称"` // 环境变量名称
-	Value string `json:"value" gorm:"size:500;comment:环境变量值"`                    // 环境变量值
+	Value string `json:"value" gorm:"size:500;comment:环境变量值"`                     // 环境变量值
 }
 
 // K8sContainerPort 容器的端口配置
 type K8sContainerPort struct {
-	Name          string `json:"name,omitempty" gorm:"size:100;comment:端口名称"`            // 端口名称（可选）
+	Name          string `json:"name,omitempty" gorm:"size:100;comment:端口名称"`             // 端口名称（可选）
 	ContainerPort int    `json:"container_port" binding:"required" gorm:"comment:容器端口号"` // 容器端口号
-	Protocol      string `json:"protocol,omitempty" gorm:"size:10;comment:协议类型"`         // 协议类型，例如 "TCP", "UDP"
+	Protocol      string `json:"protocol,omitempty" gorm:"size:10;comment:协议类型"`          // 协议类型，例如 "TCP", "UDP"
 }
 
 // K8sVolumeMount 卷的挂载配置
 type K8sVolumeMount struct {
-	Name      string `json:"name" binding:"required" gorm:"size:100;comment:卷名称"`        // 卷名称，必填，长度限制为100字符
+	Name      string `json:"name" binding:"required" gorm:"size:100;comment:卷名称"`         // 卷名称，必填，长度限制为100字符
 	MountPath string `json:"mount_path" binding:"required" gorm:"size:255;comment:挂载路径"` // 挂载路径，必填，长度限制为255字符
 	ReadOnly  bool   `json:"read_only,omitempty" gorm:"comment:是否只读"`                    // 是否只读
-	SubPath   string `json:"sub_path,omitempty" gorm:"size:255;comment:子路径"`             // 子路径（可选），长度限制为255字符
+	SubPath   string `json:"sub_path,omitempty" gorm:"size:255;comment:子路径"`              // 子路径（可选），长度限制为255字符
 }
 
 // K8sProbe 探测配置
@@ -129,16 +126,16 @@
 	HTTPGet *K8sHTTPGetAction `json:"http_get,omitempty" gorm:"type:text;serializer:json;comment:HTTP GET 探测配置"` // HTTP GET 探测
 	// TCPSocket 和 Exec 探测也可以根据需要添加
 	InitialDelaySeconds int `json:"initial_delay_seconds" gorm:"comment:探测初始延迟时间（秒）"` // 探测初始延迟时间
-	PeriodSeconds       int `json:"period_seconds" gorm:"comment:探测间隔时间（秒）"`          // 探测间隔时间
-	TimeoutSeconds      int `json:"timeout_seconds" gorm:"comment:探测超时时间（秒）"`         // 探测超时时间
-	SuccessThreshold    int `json:"success_threshold" gorm:"comment:探测成功阈值"`          // 探测成功阈值
-	FailureThreshold    int `json:"failure_threshold" gorm:"comment:探测失败阈值"`          // 探测失败阈值
+	PeriodSeconds       int `json:"period_seconds" gorm:"comment:探测间隔时间（秒）"`            // 探测间隔时间
+	TimeoutSeconds      int `json:"timeout_seconds" gorm:"comment:探测超时时间（秒）"`           // 探测超时时间
+	SuccessThreshold    int `json:"success_threshold" gorm:"comment:探测成功阈值"`             // 探测成功阈值
+	FailureThreshold    int `json:"failure_threshold" gorm:"comment:探测失败阈值"`             // 探测失败阈值
 }
 
 // K8sHTTPGetAction HTTP GET 探测动作
 type K8sHTTPGetAction struct {
 	Path   string `json:"path" binding:"required" gorm:"size:255;comment:探测路径"` // 探测路径，必填，长度限制为255字符
-	Port   int    `json:"port" binding:"required" gorm:"comment:探测端口号"`         // 探测端口号，必填
+	Port   int    `json:"port" binding:"required" gorm:"comment:探测端口号"`        // 探测端口号，必填
 	Scheme string `json:"scheme,omitempty" gorm:"size:10;comment:协议类型"`         // 协议类型，例如 "HTTP", "HTTPS"，长度限制为10字符
 }
 
@@ -249,11 +246,11 @@
 
 // K8sPodBatchDeleteReq 批量删除Pod请求
 type K8sPodBatchDeleteReq struct {
-	ClusterID          int      `json:"cluster_id" binding:"required" comment:"集群ID"`                     // 集群ID，必填
-	Namespace          string   `json:"namespace" binding:"required" comment:"命名空间"`                      // 命名空间，必填
-	Names              []string `json:"names" binding:"required" comment:"Pod名称列表"`                       // Ingress名称列表，必填
+	ClusterID          int      `json:"cluster_id" binding:"required" comment:"集群ID"`                          // 集群ID，必填
+	Namespace          string   `json:"namespace" binding:"required" comment:"命名空间"`                         // 命名空间，必填
+	Names              []string `json:"names" binding:"required" comment:"Pod名称列表"`                          // Ingress名称列表，必填
 	GracePeriodSeconds *int64   `json:"grace_period_seconds" binding:"required,gt=0" comment:"优雅删除时间（秒）"` // 优雅删除时间
-	Force              bool     `json:"force" comment:"是否强制删除"`                                           // 是否强制删除
+	Force              bool     `json:"force" comment:"是否强制删除"`                                            // 是否强制删除
 }
 
 // K8sDeletePodReq 删除Pod资源请求
@@ -270,4 +267,70 @@
 	ClusterID int    `json:"cluster_id" form:"cluster_id" uri:"cluster_id" binding:"required" comment:"集群ID"`
 	Namespace string `json:"namespace" form:"namespace" uri:"namespace" binding:"required" comment:"命名空间"`
 	PodName   string `json:"pod_name" form:"pod_name" uri:"pod_name" binding:"required" comment:"资源名称"`
+}
+
+// PodExecReq Pod执行命令请求
+type PodExecReq struct {
+	//K8sResourceIdentifierReq
+	ClusterID int    `json:"cluster_id" uri:"cluster_id" binding:"required" comment:"集群ID"`
+	Namespace string `json:"namespace" uri:"namespace" binding:"required" comment:"命名空间"`
+	PodName   string `json:"pod_name" uri:"pod_name" binding:"required" comment:"Pod名称"`
+	Container string `json:"container" uri:"container" binding:"required" comment:"容器名称"`
+	Shell     string `json:"shell" form:"shell" binding:"omitempty,oneof=bash sh" comment:"shell"`
+
+	//Command   []string `json:"command" binding:"required" comment:"执行的命令"`
+	//Stdin  bool `json:"stdin" comment:"是否启用标准输入"`
+	//Stdout bool `json:"stdout" comment:"是否启用标准输出"`
+	//Stderr bool `json:"stderr" comment:"是否启用标准错误"`
+	//TTY    bool `json:"tty" comment:"是否分配TTY"`
+}
+
+// PodPortForwardReq Pod端口转发请求
+type PodPortForwardReq struct {
+	ClusterID    int               `json:"cluster_id" uri:"cluster_id" binding:"required" comment:"集群ID"`
+	Namespace    string            `json:"namespace" uri:"namespace" binding:"required" comment:"命名空间"`
+	ResourceName string            `json:"pod_name" uri:"pod_name" binding:"required" comment:"资源名称"`
+	Ports        []PortForwardPort `json:"ports" binding:"required" comment:"端口转发配置"`
+}
+
+type PortForwardPort struct {
+	LocalPort  int `json:"local_port" binding:"required" comment:"本地端口"`
+	RemotePort int `json:"remote_port" binding:"required" comment:"远程端口"`
+}
+
+// PodContainersReq 获取Pod容器列表请求
+type PodContainersReq struct {
+	ClusterID int    `json:"cluster_id" form:"cluster_id" uri:"cluster_id" binding:"required" comment:"集群ID"`
+	Namespace string `json:"namespace" form:"namespace" binding:"required" comment:"命名空间"`
+	PodName   string `json:"pod_name" form:"pod_name" uri:"pod_name" binding:"required" comment:"Pod名称"`
+}
+
+// PodsByNodeReq 根据节点获取Pod列表请求
+type PodsByNodeReq struct {
+	ClusterID int    `json:"cluster_id" form:"cluster_id" uri:"cluster_id" binding:"required" comment:"集群ID"`
+	NodeName  string `json:"node_name" form:"node_name" uri:"node_name" binding:"required" comment:"节点名称"`
+}
+
+// PodFileReq Pod文件上传下载请求
+type PodFileReq struct {
+	Namespace     string `json:"namespace" uri:"namespace" binding:"required" comment:"命名空间"`
+	PodName       string `json:"pod_name" uri:"pod_name" binding:"required" comment:"Pod名称"`
+	ContainerName string `json:"container" uri:"container" binding:"required" comment:"Container名称"`
+	FilePath      string `json:"file_path" form:"file_path" binding:"required" uri:"file_path" comment:"文件路径"`
+	ClusterID     int    `json:"cluster_id" uri:"cluster_id" comment:"对应集群ID"`
+}
+
+// PodLogReq Pod日志查询请求
+type PodLogReq struct {
+	ClusterID    int    `json:"cluster_id" uri:"cluster_id" binding:"required" comment:"集群id"`
+	Namespace    string `json:"namespace" uri:"namespace" binding:"required" comment:"命名空间"`
+	PodName      string `json:"pod_name" uri:"pod_name" binding:"required" comment:"Pod名称"`
+	Container    string `json:"container" uri:"container" binding:"required" comment:"容器名称"`
+	Follow       bool   `json:"follow" comment:"是否持续跟踪"`
+	Previous     bool   `json:"previous" comment:"是否获取前一个容器的日志"`
+	SinceSeconds *int64 `json:"since_seconds" comment:"获取多少秒内的日志"`
+	SinceTime    string `json:"since_time" comment:"从指定时间开始获取日志"`
+	Timestamps   bool   `json:"timestamps" comment:"是否显示时间戳"`
+	TailLines    *int64 `json:"tail_lines" comment:"获取最后几行日志"`
+	LimitBytes   *int64 `json:"limit_bytes" comment:"限制日志字节数"`
 }