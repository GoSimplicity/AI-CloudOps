/*
 * MIT License
 *
 * Copyright (c) 2024 Bamboo
 *
 * Permission is hereby granted, free of charge, to any person obtaining a copy
 * of this software and associated documentation files (the "Software"), to deal
 * in the Software without restriction, including without limitation the rights
 * to use, copy, modify, merge, publish, distribute, sublicense, and/or sell
 * copies of the Software, and to permit persons to whom the Software is
 * furnished to do so, subject to the following conditions:
 *
 * The above copyright notice and this permission notice shall be included in
 * all copies or substantial portions of the Software.
 *
 * THE SOFTWARE IS PROVIDED "AS IS", WITHOUT WARRANTY OF ANY KIND, EXPRESS OR
 * IMPLIED, INCLUDING BUT NOT LIMITED TO THE WARRANTIES OF MERCHANTABILITY,
 * FITNESS FOR A PARTICULAR PURPOSE AND NONINFRINGEMENT. IN NO EVENT SHALL THE
 * AUTHORS OR COPYRIGHT HOLDERS BE LIABLE FOR ANY CLAIM, DAMAGES OR OTHER
 * LIABILITY, WHETHER IN AN ACTION OF CONTRACT, TORT OR OTHERWISE, ARISING FROM,
 * OUT OF OR IN CONNECTION WITH THE SOFTWARE OR THE USE OR OTHER DEALINGS IN
 * THE SOFTWARE.
 *
 */

package model

import (
	"time"

	core "k8s.io/api/core/v1"
	metav1 "k8s.io/apimachinery/pkg/apis/meta/v1"
)

// NodeStatus 节点状态枚举
type NodeStatus int8

const (
	NodeStatusReady              NodeStatus = iota + 1 // 就绪
	NodeStatusNotReady                                 // 未就绪
	NodeStatusSchedulingDisabled                       // 调度禁用
	NodeStatusUnknown                                  // 未知
	NodeStatusError                                    // 异常
)

// K8sNode Kubernetes 节点
type K8sNode struct {
	Name             string               `json:"name"`                                         // 节点名称
	ClusterID        int                  `json:"cluster_id"`                                   // 所属集群ID
	Status           NodeStatus           `json:"status"`                                       // 节点状态
	Schedulable      int8                 `json:"schedulable" binding:"required,oneof=1 2"`     // 节点是否可调度
	Roles            []string             `json:"roles" gorm:"type:text;serializer:json"`       // 节点角色，例如 master, worker
	Age              string               `json:"age"`                                          // 节点存在时间，例如 5d
	InternalIP       string               `json:"internal_ip"`                                  // 节点内部IP
	ExternalIP       string               `json:"external_ip"`                                  // 节点外部IP（如果有）
	HostName         string               `json:"hostname"`                                     // 主机名
	CPU              NodeResource         `json:"cpu"`                                          // CPU 资源信息
	Memory           NodeResource         `json:"memory"`                                       // 内存资源信息
	Storage          NodeResource         `json:"storage"`                                      // 存储资源信息
	Pods             NodeResource         `json:"pods"`                                         // Pod 资源信息
	EphemeralStorage NodeResource         `json:"ephemeral_storage"`                            // 临时存储信息
	KubeletVersion   string               `json:"kubelet_version"`                              // Kubelet 版本
	KubeProxyVersion string               `json:"kube_proxy_version"`                           // KubeProxy 版本
	ContainerRuntime string               `json:"container_runtime"`                            // 容器运行时
	OperatingSystem  string               `json:"operating_system"`                             // 操作系统
	Architecture     string               `json:"architecture"`                                 // 系统架构
	KernelVersion    string               `json:"kernel_version"`                               // 内核版本
	OSImage          string               `json:"os_image"`                                     // 操作系统镜像
	Labels           map[string]string    `json:"labels" gorm:"type:text;serializer:json"`      // 节点标签
	Annotations      map[string]string    `json:"annotations" gorm:"type:text;serializer:json"` // 节点注解
	Conditions       []core.NodeCondition `json:"conditions" gorm:"type:text;serializer:json"`  // 节点条件
	Taints           []core.Taint         `json:"taints" gorm:"type:text;serializer:json"`      // 节点污点
	Events           []NodeEvent          `json:"events" gorm:"type:text;serializer:json"`      // 节点相关事件
	CreatedAt        time.Time            `json:"created_at"`                                   // 创建时间
	UpdatedAt        time.Time            `json:"updated_at"`                                   // 更新时间
	RawNode          *core.Node           `json:"-"`                                            // 原始 Node 对象，不序列化到 JSON
}

// NodeResource 资源信息结构
type NodeResource struct {
	Used     string  `json:"used"`     // 已使用量
	Total    string  `json:"total"`    // 总量
	Percent  float64 `json:"percent"`  // 使用百分比
	Requests string  `json:"requests"` // 请求量
	Limits   string  `json:"limits"`   // 限制量
}

// NodeEvent 节点事件
type NodeEvent struct {
	Type           string    `json:"type"`            // 事件类型 (Normal, Warning)
	Reason         string    `json:"reason"`          // 事件原因
	Message        string    `json:"message"`         // 事件消息
	Component      string    `json:"component"`       // 事件来源组件
	Host           string    `json:"host"`            // 主机
	FirstTimestamp time.Time `json:"first_timestamp"` // 首次发生时间
	LastTimestamp  time.Time `json:"last_timestamp"`  // 最后发生时间
	Count          int32     `json:"count"`           // 发生次数
}

// NodeTaintEntity 节点污点实体
type NodeTaintEntity struct {
	Key    string `json:"key" binding:"required"`    // 污点键
	Value  string `json:"value"`                     // 污点值
	Effect string `json:"effect" binding:"required"` // 污点效果: NoSchedule, PreferNoSchedule, NoExecute
}

// NodeMetrics 节点指标信息
<<<<<<< HEAD
type NodeMetrics struct {
	NodeName  string            `json:"node_name"` // 节点名称
	Timestamp metav1.Time       `json:"timestamp"` // 采集时间
	Window    metav1.Duration   `json:"window"`    // 时间窗口
	Usage     core.ResourceList `json:"usage"`     // 资源使用量
}
=======
>>>>>>> 16a2ce79

// GetNodeListReq 获取节点列表请求
type GetNodeListReq struct {
	ListReq
	ClusterID     int          `json:"cluster_id" binding:"required"` // 集群ID
	Status        []NodeStatus `json:"status"`                        // 状态过滤
	LabelSelector string       `json:"label_selector"`                // 标签选择器
}

// GetNodeDetailReq 获取节点详情请求
type GetNodeDetailReq struct {
	ClusterID int    `json:"cluster_id" binding:"required"` // 集群ID
	NodeName  string `json:"node_name" binding:"required"`  // 节点名称
}

// AddLabelNodesReq 添加节点标签请求
type AddLabelNodesReq struct {
	ClusterID int               `json:"cluster_id" binding:"required"`          // 集群ID
	NodeName  string            `json:"node_name" binding:"required"`           // 节点名称
	Labels    map[string]string `json:"labels" binding:"required"`              // 要添加的标签
	Overwrite int8              `json:"overwrite" binding:"required,oneof=1 2"` // 是否覆盖已存在的标签
}

// DeleteLabelNodesReq 删除节点标签请求
type DeleteLabelNodesReq struct {
	ClusterID int      `json:"cluster_id" binding:"required"` // 集群ID
	NodeName  string   `json:"node_name" binding:"required"`  // 节点名称
	LabelKeys []string `json:"label_keys" binding:"required"` // 要删除的标签键
}

// GetNodeResourceReq 获取节点资源请求
type GetNodeResourceReq struct {
	ClusterID int    `json:"cluster_id" binding:"required"` // 集群ID
	NodeName  string `json:"node_name"`                     // 节点名称列表（可选，为空则获取所有节点）
}

// GetNodeEventsReq 获取节点事件请求
type GetNodeEventsReq struct {
	ClusterID int    `json:"cluster_id" binding:"required"` // 集群ID
	NodeName  string `json:"node_name" binding:"required"`  // 节点名称
	Limit     int    `json:"limit"`                         // 事件数量限制
}

// DrainNodeReq 驱逐节点请求
type DrainNodeReq struct {
	ClusterID          int    `json:"cluster_id" binding:"required"`                   // 集群ID
	NodeName           string `json:"node_name" binding:"required"`                    // 节点名称
	Force              int8   `json:"force" binding:"required,oneof=1 2"`              // 是否强制驱逐
	IgnoreDaemonSets   int8   `json:"ignore_daemon_sets" binding:"required,oneof=1 2"` // 是否忽略DaemonSet
	DeleteLocalData    int8   `json:"delete_local_data" binding:"required,oneof=1 2"`  // 是否删除本地数据
	GracePeriodSeconds int    `json:"grace_period_seconds"`                            // 优雅关闭时间(秒)
	TimeoutSeconds     int    `json:"timeout_seconds"`                                 // 超时时间(秒)
}

// NodeCordonReq 禁止节点调度请求
type NodeCordonReq struct {
	ClusterID int    `json:"cluster_id" binding:"required"` // 集群ID
	NodeName  string `json:"node_name" binding:"required"`  // 节点名称
}

// NodeUncordonReq 解除节点调度限制请求
type NodeUncordonReq struct {
	ClusterID int    `json:"cluster_id" binding:"required"` // 集群ID
	NodeName  string `json:"node_name" binding:"required"`  // 节点名称
}

// GetNodeTaintsReq 获取节点污点请求
type GetNodeTaintsReq struct {
	ClusterID int    `json:"cluster_id" binding:"required"` // 集群ID
	NodeName  string `json:"node_name" binding:"required"`  // 节点名称
}

// AddNodeTaintsReq 添加节点污点请求
type AddNodeTaintsReq struct {
	ClusterID int               `json:"cluster_id" binding:"required"` // 集群ID
	NodeName  string            `json:"node_name" binding:"required"`  // 节点名称
	Taints    []NodeTaintEntity `json:"taints" binding:"required"`     // 要添加的污点
}

// DeleteNodeTaintsReq 删除节点污点请求
type DeleteNodeTaintsReq struct {
	ClusterID int      `json:"cluster_id" binding:"required"` // 集群ID
	NodeName  string   `json:"node_name" binding:"required"`  // 节点名称
	TaintKeys []string `json:"taint_keys" binding:"required"` // 要删除的污点键
}

// CheckTaintYamlReq 检查污点YAML配置请求
type CheckTaintYamlReq struct {
	ClusterID int    `json:"cluster_id" binding:"required"` // 集群ID
	NodeName  string `json:"node_name" binding:"required"`  // 节点名称
	YamlData  string `json:"yaml_data" binding:"required"`  // YAML数据
}

// SwitchNodeScheduleReq 切换节点调度状态请求
type SwitchNodeScheduleReq struct {
	ClusterID int    `json:"cluster_id" binding:"required"`       // 集群ID
	NodeName  string `json:"node_name" binding:"required"`        // 节点名称
	Enable    int8   `json:"enable" binding:"required,oneof=1 2"` // 是否启用调度
}

// GetNodeMetricsReq 获取节点指标请求
type GetNodeMetricsReq struct {
	ClusterID int      `json:"cluster_id" binding:"required"` // 集群ID
	NodeNames []string `json:"node_names"`                    // 节点名称列表（可选）
}<|MERGE_RESOLUTION|>--- conflicted
+++ resolved
@@ -29,7 +29,6 @@
 	"time"
 
 	core "k8s.io/api/core/v1"
-	metav1 "k8s.io/apimachinery/pkg/apis/meta/v1"
 )
 
 // NodeStatus 节点状态枚举
@@ -105,15 +104,6 @@
 }
 
 // NodeMetrics 节点指标信息
-<<<<<<< HEAD
-type NodeMetrics struct {
-	NodeName  string            `json:"node_name"` // 节点名称
-	Timestamp metav1.Time       `json:"timestamp"` // 采集时间
-	Window    metav1.Duration   `json:"window"`    // 时间窗口
-	Usage     core.ResourceList `json:"usage"`     // 资源使用量
-}
-=======
->>>>>>> 16a2ce79
 
 // GetNodeListReq 获取节点列表请求
 type GetNodeListReq struct {
