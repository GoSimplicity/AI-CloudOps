/*
 * MIT License
 *
 * Copyright (c) 2024 Bamboo
 *
 * Permission is hereby granted, free of charge, to any person obtaining a copy
 * of this software and associated documentation files (the "Software"), to deal
 * in the Software without restriction, including without limitation the rights
 * to use, copy, modify, merge, publish, distribute, sublicense, and/or sell
 * copies of the Software, and to permit persons to whom the Software is
 * furnished to do so, subject to the following conditions:
 *
 * The above copyright notice and this permission notice shall be included in
 * all copies or substantial portions of the Software.
 *
 * THE SOFTWARE IS PROVIDED "AS IS", WITHOUT WARRANTY OF ANY KIND, EXPRESS OR
 * IMPLIED, INCLUDING BUT NOT LIMITED TO THE WARRANTIES OF MERCHANTABILITY,
 * FITNESS FOR A PARTICULAR PURPOSE AND NONINFRINGEMENT. IN NO EVENT SHALL THE
 * AUTHORS OR COPYRIGHT HOLDERS BE LIABLE FOR ANY CLAIM, DAMAGES OR OTHER
 * LIABILITY, WHETHER IN AN ACTION OF CONTRACT, TORT OR OTHERWISE, ARISING FROM,
 * OUT OF OR IN CONNECTION WITH THE SOFTWARE OR THE USE OR OTHER DEALINGS IN
 * THE SOFTWARE.
 *
 */

package model

import (
	"encoding/json"
	"fmt"
	"strconv"
	"time"

	corev1 "k8s.io/api/core/v1"
	"k8s.io/apimachinery/pkg/util/intstr"
)

// K8sSvcStatus Service状态枚举
type K8sSvcStatus int8

const (
	K8sSvcStatusRunning K8sSvcStatus = iota + 1 // 运行中
	K8sSvcStatusStopped                         // 停止
	K8sSvcStatusError                           // 异常
)

// K8sService k8s service 实体
type K8sService struct {
	Model
	Name           string               `json:"name" binding:"required,min=1,max=200"`      // Service名称
	Namespace      string               `json:"namespace" binding:"required,min=1,max=200"` // 所属命名空间
	ClusterID      int                  `json:"cluster_id"`                                 // 所属集群ID
	UID            string               `json:"uid"`                                        // Service UID
	Type           string               `json:"type"`                                       // Service类型
	ClusterIP      string               `json:"cluster_ip"`                                 // 集群内部IP
	ExternalIPs    []string             `json:"external_ips"`                               // 外部IP列表
	LoadBalancerIP string               `json:"load_balancer_ip"`                           // 负载均衡器IP
	Ports          []ServicePort        `json:"ports"`                                      // 端口配置
	Selector       map[string]string    `json:"selector"`                                   // Pod选择器
	Labels         map[string]string    `json:"labels"`                                     // 标签
	Annotations    map[string]string    `json:"annotations"`                                // 注解
	CreatedAt      time.Time            `json:"created_at"`                                 // 创建时间
	Age            string               `json:"age"`                                        // 存在时间，前端计算使用
	Status         K8sSvcStatus         `json:"status" binding:"required"`                  // Service状态，前端计算使用
	Endpoints      []K8sServiceEndpoint `json:"endpoints"`                                  // 服务端点，前端使用
}

// ServicePort 服务端口配置
type ServicePort struct {
	Name        string             `json:"name"`                   // 端口名称
	Protocol    corev1.Protocol    `json:"protocol"`               // 协议类型
	Port        int32              `json:"port"`                   // 服务端口
	TargetPort  intstr.IntOrString `json:"target_port"`            // 目标端口
	NodePort    int32              `json:"node_port,omitempty"`    // 节点端口（NodePort类型）
	AppProtocol *string            `json:"app_protocol,omitempty"` // 应用协议
}

// MarshalJSON 自定义JSON序列化
func (sp *ServicePort) MarshalJSON() ([]byte, error) {
	type Alias ServicePort
	aux := struct {
		*Alias
		TargetPort interface{} `json:"target_port"`
	}{
		Alias: (*Alias)(sp),
	}
<<<<<<< HEAD

	// 处理TargetPort字段
	if sp.TargetPort.Type == intstr.Int {
		aux.TargetPort = sp.TargetPort.IntVal
	} else {
		aux.TargetPort = sp.TargetPort.StrVal
	}

	return json.Marshal(aux)
}

// UnmarshalJSON 自定义JSON反序列化
func (sp *ServicePort) UnmarshalJSON(data []byte) error {
	type Alias ServicePort
	aux := struct {
		*Alias
		TargetPort interface{} `json:"target_port"`
	}{
		Alias: (*Alias)(sp),
	}

	if err := json.Unmarshal(data, &aux); err != nil {
		return err
	}

	// 处理TargetPort字段
	switch v := aux.TargetPort.(type) {
	case float64:
		// JSON数字默认解析为float64
		sp.TargetPort = intstr.FromInt32(int32(v))
	case int:
		sp.TargetPort = intstr.FromInt32(int32(v))
	case int32:
		sp.TargetPort = intstr.FromInt32(v)
	case string:
		// 尝试解析为数字，失败则作为字符串处理
		if intVal, err := strconv.Atoi(v); err == nil {
			sp.TargetPort = intstr.FromInt32(int32(intVal))
		} else {
			sp.TargetPort = intstr.FromString(v)
		}
	default:
		return fmt.Errorf("无效的target_port类型: %T", v)
	}

	return nil
}

// K8sServiceEndpoint k8s service端点信息
type K8sServiceEndpoint struct {
	IP       string `json:"ip"`       // 端点IP
	Port     int32  `json:"port"`     // 端点端口
	Protocol string `json:"protocol"` // 端口协议
	Ready    bool   `json:"ready"`    // 端点是否就绪
}

// ServiceEndpoint 服务端点详细信息
type ServiceEndpoint struct {
	Addresses  []string            `json:"addresses"`   // 端点地址列表
	Ports      []EndpointPort      `json:"ports"`       // 端点端口列表
	Ready      bool                `json:"ready"`       // 是否就绪
	Conditions []EndpointCondition `json:"conditions"`  // 端点条件
	TargetRef  *EndpointTargetRef  `json:"target_ref"`  // 目标引用
	Topology   map[string]string   `json:"topology"`    // 拓扑信息
	LastChange time.Time           `json:"last_change"` // 最后变更时间
}

// EndpointPort 端点端口信息
type EndpointPort struct {
	Name        string          `json:"name"`         // 端口名称
	Port        int32           `json:"port"`         // 端口号
	Protocol    corev1.Protocol `json:"protocol"`     // 协议
	AppProtocol *string         `json:"app_protocol"` // 应用协议
}

// EndpointCondition 端点条件
type EndpointCondition struct {
	Type               string    `json:"type"`                 // 条件类型
	Status             string    `json:"status"`               // 条件状态
	LastTransitionTime time.Time `json:"last_transition_time"` // 最后转换时间
	Reason             string    `json:"reason"`               // 原因
	Message            string    `json:"message"`              // 消息
}

// EndpointTargetRef 端点目标引用
type EndpointTargetRef struct {
	Kind            string `json:"kind"`             // 资源类型
	Namespace       string `json:"namespace"`        // 命名空间
	Name            string `json:"name"`             // 资源名称
	UID             string `json:"uid"`              // 资源UID
	APIVersion      string `json:"api_version"`      // API版本
	ResourceVersion string `json:"resource_version"` // 资源版本
}

// K8sServiceEvent Service相关事件
type K8sServiceEvent struct {
	Type      string    `json:"type"`       // 事件类型
	Reason    string    `json:"reason"`     // 事件原因
	Message   string    `json:"message"`    // 事件消息
	Count     int32     `json:"count"`      // 事件计数
	FirstTime time.Time `json:"first_time"` // 首次发生时间
	LastTime  time.Time `json:"last_time"`  // 最后发生时间
	Source    string    `json:"source"`     // 事件源
}

// K8sServiceMetrics Service指标信息
type K8sServiceMetrics struct {
	RequestCount    int64     `json:"request_count"`    // 请求总数
	RequestRate     float64   `json:"request_rate"`     // 请求速率（每秒）
	ResponseTime    float64   `json:"response_time"`    // 响应时间（毫秒）
	ErrorRate       float64   `json:"error_rate"`       // 错误率
	ConnectionCount int64     `json:"connection_count"` // 连接数
	BandwidthIn     float64   `json:"bandwidth_in"`     // 入站带宽（MB/s）
	BandwidthOut    float64   `json:"bandwidth_out"`    // 出站带宽（MB/s）
	LastUpdated     time.Time `json:"last_updated"`     // 最后更新时间
}

=======

	// 处理TargetPort字段
	if sp.TargetPort.Type == intstr.Int {
		aux.TargetPort = sp.TargetPort.IntVal
	} else {
		aux.TargetPort = sp.TargetPort.StrVal
	}

	return json.Marshal(aux)
}

// UnmarshalJSON 自定义JSON反序列化
func (sp *ServicePort) UnmarshalJSON(data []byte) error {
	type Alias ServicePort
	aux := struct {
		*Alias
		TargetPort interface{} `json:"target_port"`
	}{
		Alias: (*Alias)(sp),
	}

	if err := json.Unmarshal(data, &aux); err != nil {
		return err
	}

	// 处理TargetPort字段
	switch v := aux.TargetPort.(type) {
	case float64:
		// JSON数字默认解析为float64
		sp.TargetPort = intstr.FromInt32(int32(v))
	case int:
		sp.TargetPort = intstr.FromInt32(int32(v))
	case int32:
		sp.TargetPort = intstr.FromInt32(v)
	case string:
		// 尝试解析为数字，失败则作为字符串处理
		if intVal, err := strconv.Atoi(v); err == nil {
			sp.TargetPort = intstr.FromInt32(int32(intVal))
		} else {
			sp.TargetPort = intstr.FromString(v)
		}
	default:
		return fmt.Errorf("无效的target_port类型: %T", v)
	}

	return nil
}

// K8sServiceEndpoint k8s service端点信息
type K8sServiceEndpoint struct {
	IP       string `json:"ip"`       // 端点IP
	Port     int32  `json:"port"`     // 端点端口
	Protocol string `json:"protocol"` // 端口协议
	Ready    bool   `json:"ready"`    // 端点是否就绪
}

// ServiceEndpoint 服务端点详细信息
type ServiceEndpoint struct {
	Addresses  []string            `json:"addresses"`   // 端点地址列表
	Ports      []EndpointPort      `json:"ports"`       // 端点端口列表
	Ready      bool                `json:"ready"`       // 是否就绪
	Conditions []EndpointCondition `json:"conditions"`  // 端点条件
	TargetRef  *EndpointTargetRef  `json:"target_ref"`  // 目标引用
	Topology   map[string]string   `json:"topology"`    // 拓扑信息
	LastChange time.Time           `json:"last_change"` // 最后变更时间
}

// EndpointPort 端点端口信息
type EndpointPort struct {
	Name        string          `json:"name"`         // 端口名称
	Port        int32           `json:"port"`         // 端口号
	Protocol    corev1.Protocol `json:"protocol"`     // 协议
	AppProtocol *string         `json:"app_protocol"` // 应用协议
}

// EndpointCondition 端点条件
type EndpointCondition struct {
	Type               string    `json:"type"`                 // 条件类型
	Status             string    `json:"status"`               // 条件状态
	LastTransitionTime time.Time `json:"last_transition_time"` // 最后转换时间
	Reason             string    `json:"reason"`               // 原因
	Message            string    `json:"message"`              // 消息
}

// EndpointTargetRef 端点目标引用
type EndpointTargetRef struct {
	Kind            string `json:"kind"`             // 资源类型
	Namespace       string `json:"namespace"`        // 命名空间
	Name            string `json:"name"`             // 资源名称
	UID             string `json:"uid"`              // 资源UID
	APIVersion      string `json:"api_version"`      // API版本
	ResourceVersion string `json:"resource_version"` // 资源版本
}

// K8sServiceEvent Service相关事件
type K8sServiceEvent struct {
	Type      string    `json:"type"`       // 事件类型
	Reason    string    `json:"reason"`     // 事件原因
	Message   string    `json:"message"`    // 事件消息
	Count     int32     `json:"count"`      // 事件计数
	FirstTime time.Time `json:"first_time"` // 首次发生时间
	LastTime  time.Time `json:"last_time"`  // 最后发生时间
	Source    string    `json:"source"`     // 事件源
}

// K8sServiceMetrics Service指标信息

>>>>>>> 16a2ce79
type K8sYaml struct {
	YAML string `json:"yaml"`
}

// Service相关请求模型

// GetServiceListReq Service列表请求
type GetServiceListReq struct {
	ListReq
	ClusterID int               `json:"cluster_id" form:"cluster_id"` // 集群ID
	Namespace string            `json:"namespace" form:"namespace"`   // 命名空间
	Type      string            `json:"type" form:"type"`             // Service类型
	Labels    map[string]string `json:"labels" form:"labels"`         // 标签
}

// GetServiceDetailsReq 获取Service详情请求
type GetServiceDetailsReq struct {
	ClusterID int    `json:"cluster_id"` // 集群ID
	Namespace string `json:"namespace"`  // 命名空间
	Name      string `json:"name"`       // Service名称
}

// GetServiceYamlReq 获取Service YAML请求
type GetServiceYamlReq struct {
	ClusterID int    `json:"cluster_id"` // 集群ID
	Namespace string `json:"namespace"`  // 命名空间
	Name      string `json:"name"`       // Service名称
}

// CreateServiceReq 创建Service请求
type CreateServiceReq struct {
	ClusterID   int               `json:"cluster_id" binding:"required"` // 集群ID
	Name        string            `json:"name" binding:"required"`       // Service名称
	Namespace   string            `json:"namespace" binding:"required"`  // 命名空间
	Type        string            `json:"type" binding:"required"`       // Service类型
	Ports       []ServicePort     `json:"ports" binding:"required"`      // 端口配置
	Selector    map[string]string `json:"selector"`                      // Pod选择器
	Labels      map[string]string `json:"labels"`                        // 标签
	Annotations map[string]string `json:"annotations"`                   // 注解
	YAML        string            `json:"yaml"`                          // YAML内容
}

// UpdateServiceReq 更新Service请求
type UpdateServiceReq struct {
	ClusterID   int               `json:"cluster_id"`  // 集群ID
	Name        string            `json:"name"`        // Service名称
	Namespace   string            `json:"namespace"`   // 命名空间
	Type        string            `json:"type"`        // Service类型
	Ports       []ServicePort     `json:"ports"`       // 端口配置
	Selector    map[string]string `json:"selector"`    // Pod选择器
	Labels      map[string]string `json:"labels"`      // 标签
	Annotations map[string]string `json:"annotations"` // 注解
	YAML        string            `json:"yaml"`        // YAML内容
}

// DeleteServiceReq 删除Service请求
type DeleteServiceReq struct {
	ClusterID int    `json:"cluster_id"` // 集群ID
	Namespace string `json:"namespace"`  // 命名空间
	Name      string `json:"name"`       // Service名称
}

// GetServiceEndpointsReq 获取Service端点请求
type GetServiceEndpointsReq struct {
	ClusterID int    `json:"cluster_id"` // 集群ID
	Namespace string `json:"namespace"`  // 命名空间
	Name      string `json:"name"`       // Service名称
}

// GetServiceMetricsReq 获取Service指标请求
type GetServiceMetricsReq struct {
	ClusterID int    `json:"cluster_id"`                   // 集群ID
	Namespace string `json:"namespace"`                    // 命名空间
	Name      string `json:"name"`                         // Service名称
	StartTime string `json:"start_time" form:"start_time"` // 开始时间
	EndTime   string `json:"end_time" form:"end_time"`     // 结束时间
	Step      string `json:"step" form:"step"`             // 查询步长
}

// GetServiceEventsReq 获取Service事件请求
type GetServiceEventsReq struct {
	ClusterID int    `json:"cluster_id"`                   // 集群ID
	Namespace string `json:"namespace"`                    // 命名空间
	Name      string `json:"name"`                         // Service名称
	EventType string `json:"event_type" form:"event_type"` // 事件类型
	Limit     int    `json:"limit" form:"limit"`           // 限制数量
}<|MERGE_RESOLUTION|>--- conflicted
+++ resolved
@@ -84,7 +84,6 @@
 	}{
 		Alias: (*Alias)(sp),
 	}
-<<<<<<< HEAD
 
 	// 处理TargetPort字段
 	if sp.TargetPort.Type == intstr.Int {
@@ -191,126 +190,7 @@
 }
 
 // K8sServiceMetrics Service指标信息
-type K8sServiceMetrics struct {
-	RequestCount    int64     `json:"request_count"`    // 请求总数
-	RequestRate     float64   `json:"request_rate"`     // 请求速率（每秒）
-	ResponseTime    float64   `json:"response_time"`    // 响应时间（毫秒）
-	ErrorRate       float64   `json:"error_rate"`       // 错误率
-	ConnectionCount int64     `json:"connection_count"` // 连接数
-	BandwidthIn     float64   `json:"bandwidth_in"`     // 入站带宽（MB/s）
-	BandwidthOut    float64   `json:"bandwidth_out"`    // 出站带宽（MB/s）
-	LastUpdated     time.Time `json:"last_updated"`     // 最后更新时间
-}
-
-=======
-
-	// 处理TargetPort字段
-	if sp.TargetPort.Type == intstr.Int {
-		aux.TargetPort = sp.TargetPort.IntVal
-	} else {
-		aux.TargetPort = sp.TargetPort.StrVal
-	}
-
-	return json.Marshal(aux)
-}
-
-// UnmarshalJSON 自定义JSON反序列化
-func (sp *ServicePort) UnmarshalJSON(data []byte) error {
-	type Alias ServicePort
-	aux := struct {
-		*Alias
-		TargetPort interface{} `json:"target_port"`
-	}{
-		Alias: (*Alias)(sp),
-	}
-
-	if err := json.Unmarshal(data, &aux); err != nil {
-		return err
-	}
-
-	// 处理TargetPort字段
-	switch v := aux.TargetPort.(type) {
-	case float64:
-		// JSON数字默认解析为float64
-		sp.TargetPort = intstr.FromInt32(int32(v))
-	case int:
-		sp.TargetPort = intstr.FromInt32(int32(v))
-	case int32:
-		sp.TargetPort = intstr.FromInt32(v)
-	case string:
-		// 尝试解析为数字，失败则作为字符串处理
-		if intVal, err := strconv.Atoi(v); err == nil {
-			sp.TargetPort = intstr.FromInt32(int32(intVal))
-		} else {
-			sp.TargetPort = intstr.FromString(v)
-		}
-	default:
-		return fmt.Errorf("无效的target_port类型: %T", v)
-	}
-
-	return nil
-}
-
-// K8sServiceEndpoint k8s service端点信息
-type K8sServiceEndpoint struct {
-	IP       string `json:"ip"`       // 端点IP
-	Port     int32  `json:"port"`     // 端点端口
-	Protocol string `json:"protocol"` // 端口协议
-	Ready    bool   `json:"ready"`    // 端点是否就绪
-}
-
-// ServiceEndpoint 服务端点详细信息
-type ServiceEndpoint struct {
-	Addresses  []string            `json:"addresses"`   // 端点地址列表
-	Ports      []EndpointPort      `json:"ports"`       // 端点端口列表
-	Ready      bool                `json:"ready"`       // 是否就绪
-	Conditions []EndpointCondition `json:"conditions"`  // 端点条件
-	TargetRef  *EndpointTargetRef  `json:"target_ref"`  // 目标引用
-	Topology   map[string]string   `json:"topology"`    // 拓扑信息
-	LastChange time.Time           `json:"last_change"` // 最后变更时间
-}
-
-// EndpointPort 端点端口信息
-type EndpointPort struct {
-	Name        string          `json:"name"`         // 端口名称
-	Port        int32           `json:"port"`         // 端口号
-	Protocol    corev1.Protocol `json:"protocol"`     // 协议
-	AppProtocol *string         `json:"app_protocol"` // 应用协议
-}
-
-// EndpointCondition 端点条件
-type EndpointCondition struct {
-	Type               string    `json:"type"`                 // 条件类型
-	Status             string    `json:"status"`               // 条件状态
-	LastTransitionTime time.Time `json:"last_transition_time"` // 最后转换时间
-	Reason             string    `json:"reason"`               // 原因
-	Message            string    `json:"message"`              // 消息
-}
-
-// EndpointTargetRef 端点目标引用
-type EndpointTargetRef struct {
-	Kind            string `json:"kind"`             // 资源类型
-	Namespace       string `json:"namespace"`        // 命名空间
-	Name            string `json:"name"`             // 资源名称
-	UID             string `json:"uid"`              // 资源UID
-	APIVersion      string `json:"api_version"`      // API版本
-	ResourceVersion string `json:"resource_version"` // 资源版本
-}
-
-// K8sServiceEvent Service相关事件
-type K8sServiceEvent struct {
-	Type      string    `json:"type"`       // 事件类型
-	Reason    string    `json:"reason"`     // 事件原因
-	Message   string    `json:"message"`    // 事件消息
-	Count     int32     `json:"count"`      // 事件计数
-	FirstTime time.Time `json:"first_time"` // 首次发生时间
-	LastTime  time.Time `json:"last_time"`  // 最后发生时间
-	Source    string    `json:"source"`     // 事件源
-}
-
-// K8sServiceMetrics Service指标信息
-
->>>>>>> 16a2ce79
+
 type K8sYaml struct {
 	YAML string `json:"yaml"`
 }
