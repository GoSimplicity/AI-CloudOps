--- conflicted
+++ resolved
@@ -11,10 +11,7 @@
 	RoleValue string  `json:"roleValue" gorm:"type:varchar(100);uniqueIndex;comment:角色值"`   // 角色的标识符，用于在权限控制等场景中标识角色，必须唯一
 	Remark    string  `json:"remark" gorm:"comment:角色描述"`                                   // 对角色的简要描述，通常用于说明角色的功能或用途
 	HomePath  string  `json:"homePath" gorm:"comment:登录后的默认首页"`                             // 用户登录后默认的首页路径，根据角色定义不同的首页
-<<<<<<< HEAD
-=======
 	Codes     string  `json:"codes" gorm:"type:varchar(100);comment:权限码"`                   // 前端校验权限码
->>>>>>> 4708de5c
 	Status    string  `json:"status" gorm:"default:1;comment:角色状态 1=正常 2=冻结"`               // 角色状态，1 表示正常，2 表示被冻结
 	Users     []*User `json:"users" gorm:"many2many:user_roles;comment:关联的用户"`              // 多对多关联用户，表示哪些用户属于该角色
 	Menus     []*Menu `json:"menus" gorm:"many2many:role_menus;comment:关联的菜单"`              // 多对多关联菜单，表示该角色可以访问的菜单
