--- conflicted
+++ resolved
@@ -25,695 +25,6 @@
 
 package model
 
-<<<<<<< HEAD
-import (
-	"time"
-
-	corev1 "k8s.io/api/core/v1"
-	networkingv1 "k8s.io/api/networking/v1"
-	metav1 "k8s.io/apimachinery/pkg/apis/meta/v1"
-)
-
-// ResourceQuota 资源配额信息
-type ResourceQuota struct {
-	CpuLimit       string `json:"cpu_limit"`
-	MemoryLimit    string `json:"memory_limit"`
-	PodLimit       string `json:"pod_limit"`
-	CpuRequest     string `json:"cpu_request"`
-	MemoryRequest  string `json:"memory_request"`
-	StorageLimit   string `json:"storage_limit"`
-	ServicesLimit  string `json:"services_limit"`
-	SecretsLimit   string `json:"secrets_limit"`
-	ConfigMapLimit string `json:"configmap_limit"`
-}
-
-// K8sStatefulSet Kubernetes StatefulSet响应信息
-type K8sStatefulSet struct {
-	Name              string            `json:"name"`
-	UID               string            `json:"uid"`
-	Namespace         string            `json:"namespace"`
-	Replicas          int32             `json:"replicas"`
-	ReadyReplicas     int32             `json:"ready_replicas"`
-	CurrentReplicas   int32             `json:"current_replicas"`
-	UpdatedReplicas   int32             `json:"updated_replicas"`
-	ServiceName       string            `json:"service_name"`
-	UpdateStrategy    string            `json:"update_strategy"`
-	Labels            map[string]string `json:"labels"`
-	Annotations       map[string]string `json:"annotations"`
-	CreationTimestamp time.Time         `json:"creation_timestamp"`
-	Images            []string          `json:"images"`
-	Age               string            `json:"age"`
-	Events            []K8sEvent        `json:"events,omitempty"`
-}
-
-// K8sDaemonSet Kubernetes DaemonSet响应信息
-type K8sDaemonSet struct {
-	Name               string            `json:"name"`
-	UID                string            `json:"uid"`
-	Namespace          string            `json:"namespace"`
-	DesiredNumber      int32             `json:"desired_number"`
-	CurrentNumber      int32             `json:"current_number"`
-	ReadyNumber        int32             `json:"ready_number"`
-	UpdatedNumber      int32             `json:"updated_number"`
-	AvailableNumber    int32             `json:"available_number"`
-	MisscheduledNumber int32             `json:"misscheduled_number"`
-	UpdateStrategy     string            `json:"update_strategy"`
-	Labels             map[string]string `json:"labels"`
-	Annotations        map[string]string `json:"annotations"`
-	CreationTimestamp  time.Time         `json:"creation_timestamp"`
-	Images             []string          `json:"images"`
-	Age                string            `json:"age"`
-	Events             []K8sEvent        `json:"events,omitempty"`
-}
-
-// ServicePort 服务端口信息 - 已在k8s_service.go中定义
-
-// K8sIngress Kubernetes Ingress响应信息
-type K8sIngress struct {
-	Name              string              `json:"name"`
-	ClusterID         int                 `json:"cluster_id"`
-	UID               string              `json:"uid"`
-	Namespace         string              `json:"namespace"`
-	IngressClassName  string              `json:"ingress_class_name"`
-	Rules             []IngressRule       `json:"rules"`
-	TLS               []IngressTLS        `json:"tls,omitempty"`
-	LoadBalancer      IngressLoadBalancer `json:"load_balancer"`
-	Labels            map[string]string   `json:"labels"`
-	Annotations       map[string]string   `json:"annotations"`
-	CreationTimestamp time.Time           `json:"creation_timestamp"`
-	Status            string              `json:"status"`
-	Age               string              `json:"age"`
-	Events            []K8sEvent          `json:"events,omitempty"`
-	Hosts             []string            `json:"hosts"`
-}
-
-// IngressServicePort Ingress服务端口信息
-type IngressServicePort struct {
-	Name   string `json:"name,omitempty"`
-	Number int32  `json:"number,omitempty"`
-}
-
-// IngressIngress Ingress入口信息
-type IngressIngress struct {
-	IP       string               `json:"ip,omitempty"`
-	Hostname string               `json:"hostname,omitempty"`
-	Ports    []IngressIngressPort `json:"ports,omitempty"`
-}
-
-// IngressIngressPort Ingress入口端口信息
-type IngressIngressPort struct {
-	Port     int32  `json:"port"`
-	Protocol string `json:"protocol"`
-}
-
-// K8sPersistentVolume Kubernetes PersistentVolume响应信息
-type K8sPersistentVolume struct {
-	Name              string                     `json:"name"`
-	UID               string                     `json:"uid"`
-	Capacity          string                     `json:"capacity"`
-	AccessModes       []string                   `json:"access_modes"`
-	ReclaimPolicy     string                     `json:"reclaim_policy"`
-	Status            string                     `json:"status"`
-	Claim             *PersistentVolumeClaimRef  `json:"claim,omitempty"`
-	StorageClass      string                     `json:"storage_class"`
-	VolumeSource      string                     `json:"volume_source"`
-	NodeAffinity      *corev1.VolumeNodeAffinity `json:"node_affinity,omitempty"`
-	MountOptions      []string                   `json:"mount_options,omitempty"`
-	Labels            map[string]string          `json:"labels"`
-	Annotations       map[string]string          `json:"annotations"`
-	CreationTimestamp time.Time                  `json:"creation_timestamp"`
-	Age               string                     `json:"age"`
-	Events            []K8sEvent                 `json:"events,omitempty"`
-}
-
-// PersistentVolumeClaimRef PVC引用信息
-type PersistentVolumeClaimRef struct {
-	Name      string `json:"name"`
-	Namespace string `json:"namespace"`
-}
-
-// K8sPersistentVolumeClaim Kubernetes PersistentVolumeClaim响应信息
-type K8sPersistentVolumeClaim struct {
-	Name              string            `json:"name"`
-	UID               string            `json:"uid"`
-	Namespace         string            `json:"namespace"`
-	Status            string            `json:"status"`
-	Volume            string            `json:"volume"`
-	Capacity          string            `json:"capacity"`
-	AccessModes       []string          `json:"access_modes"`
-	StorageClass      string            `json:"storage_class"`
-	VolumeMode        string            `json:"volume_mode"`
-	Labels            map[string]string `json:"labels"`
-	Annotations       map[string]string `json:"annotations"`
-	CreationTimestamp time.Time         `json:"creation_timestamp"`
-	Age               string            `json:"age"`
-	Events            []K8sEvent        `json:"events,omitempty"`
-}
-
-// K8sConfigMap Kubernetes ConfigMap响应信息
-type K8sConfigMap struct {
-	Name              string            `json:"name"`
-	UID               string            `json:"uid"`
-	Namespace         string            `json:"namespace"`
-	Data              map[string]string `json:"data"`
-	BinaryData        map[string][]byte `json:"binary_data,omitempty"`
-	Labels            map[string]string `json:"labels"`
-	Annotations       map[string]string `json:"annotations"`
-	CreationTimestamp time.Time         `json:"creation_timestamp"`
-	Age               string            `json:"age"`
-	Events            []K8sEvent        `json:"events,omitempty"`
-}
-
-// K8sSecret Kubernetes Secret响应信息
-type K8sSecret struct {
-	Name              string            `json:"name"`
-	UID               string            `json:"uid"`
-	Namespace         string            `json:"namespace"`
-	Type              string            `json:"type"`
-	Data              map[string][]byte `json:"data"`
-	StringData        map[string]string `json:"string_data,omitempty"`
-	Labels            map[string]string `json:"labels"`
-	Annotations       map[string]string `json:"annotations"`
-	CreationTimestamp time.Time         `json:"creation_timestamp"`
-	Age               string            `json:"age"`
-	Events            []K8sEvent        `json:"events,omitempty"`
-}
-
-// K8sNetworkPolicy Kubernetes NetworkPolicy响应信息
-type K8sNetworkPolicy struct {
-	Name              string                                  `json:"name"`
-	UID               string                                  `json:"uid"`
-	Namespace         string                                  `json:"namespace"`
-	PodSelector       map[string]string                       `json:"pod_selector"`
-	Ingress           []networkingv1.NetworkPolicyIngressRule `json:"ingress,omitempty"`
-	Egress            []networkingv1.NetworkPolicyEgressRule  `json:"egress,omitempty"`
-	PolicyTypes       []string                                `json:"policy_types"`
-	Labels            map[string]string                       `json:"labels"`
-	Annotations       map[string]string                       `json:"annotations"`
-	CreationTimestamp time.Time                               `json:"creation_timestamp"`
-	Age               string                                  `json:"age"`
-	Events            []K8sEvent                              `json:"events,omitempty"`
-}
-
-// ==================== 通用结构体 ====================
-
-// ContainerPort 容器端口
-type ContainerPort struct {
-	Name          string `json:"name" comment:"端口名称"`
-	ContainerPort int32  `json:"container_port" comment:"容器端口"`
-	Protocol      string `json:"protocol" comment:"端口协议"`
-}
-
-// EnvVar 环境变量
-type EnvVar struct {
-	Name      string        `json:"name" comment:"环境变量名"`
-	Value     string        `json:"value" comment:"环境变量值"`
-	ValueFrom *EnvVarSource `json:"value_from,omitempty" comment:"环境变量来源"`
-}
-
-// EnvVarSource 环境变量来源
-type EnvVarSource struct {
-	ConfigMapKeyRef *ConfigMapKeySelector `json:"config_map_key_ref,omitempty" comment:"ConfigMap引用"`
-	SecretKeyRef    *SecretKeySelector    `json:"secret_key_ref,omitempty" comment:"Secret引用"`
-}
-
-// ConfigMapKeySelector ConfigMap键选择器
-type ConfigMapKeySelector struct {
-	Name string `json:"name" comment:"ConfigMap名称"`
-	Key  string `json:"key" comment:"键名"`
-}
-
-// SecretKeySelector Secret键选择器
-type SecretKeySelector struct {
-	Name string `json:"name" comment:"Secret名称"`
-	Key  string `json:"key" comment:"键名"`
-}
-
-// DeploymentStrategy 部署策略
-type DeploymentStrategy struct {
-	Type          string                 `json:"type" comment:"部署策略类型"`
-	RollingUpdate *RollingUpdateStrategy `json:"rolling_update,omitempty" comment:"滚动更新策略"`
-}
-
-// RollingUpdateStrategy 滚动更新策略
-type RollingUpdateStrategy struct {
-	MaxUnavailable string `json:"max_unavailable" comment:"最大不可用数量"`
-	MaxSurge       string `json:"max_surge" comment:"最大超出数量"`
-}
-
-// StatefulSetUpdateStrategy StatefulSet更新策略
-type StatefulSetUpdateStrategy struct {
-	Type          string                            `json:"type" comment:"更新策略类型"`
-	RollingUpdate *StatefulSetRollingUpdateStrategy `json:"rolling_update,omitempty" comment:"滚动更新策略"`
-}
-
-// StatefulSetRollingUpdateStrategy StatefulSet滚动更新策略
-type StatefulSetRollingUpdateStrategy struct {
-	Partition      *int32 `json:"partition,omitempty" comment:"分区"`
-	MaxUnavailable string `json:"max_unavailable,omitempty" comment:"最大不可用数量"`
-}
-
-// PersistentVolumeClaimTemplate 持久化存储声明模板
-type PersistentVolumeClaimTemplate struct {
-	Name         string               `json:"name" comment:"PVC名称"`
-	AccessModes  []string             `json:"access_modes" comment:"访问模式"`
-	Size         string               `json:"size" comment:"存储大小"`
-	StorageClass string               `json:"storage_class" comment:"存储类"`
-	Resources    ResourceRequirements `json:"resources" comment:"资源需求"`
-	Selector     *LabelSelector       `json:"selector,omitempty" comment:"标签选择器"`
-}
-
-// LabelSelector 标签选择器
-type LabelSelector struct {
-	MatchLabels      map[string]string          `json:"match_labels,omitempty" comment:"匹配标签"`
-	MatchExpressions []LabelSelectorRequirement `json:"match_expressions,omitempty" comment:"匹配表达式"`
-}
-
-// LabelSelectorRequirement 标签选择器需求
-type LabelSelectorRequirement struct {
-	Key      string   `json:"key" comment:"键"`
-	Operator string   `json:"operator" comment:"操作符"`
-	Values   []string `json:"values,omitempty" comment:"值列表"`
-}
-
-// Toleration 容忍度
-type Toleration struct {
-	Key               string `json:"key,omitempty" comment:"键"`
-	Operator          string `json:"operator,omitempty" comment:"操作符"`
-	Value             string `json:"value,omitempty" comment:"值"`
-	Effect            string `json:"effect,omitempty" comment:"影响"`
-	TolerationSeconds *int64 `json:"toleration_seconds,omitempty" comment:"容忍时间"`
-}
-
-// IngressServicePortRequest Ingress服务端口请求
-type IngressServicePortRequest struct {
-	Name   string `json:"name,omitempty" comment:"端口名"`
-	Number int32  `json:"number,omitempty" comment:"端口号"`
-}
-
-// PersistentVolumeSourceRequest PV存储源请求
-type PersistentVolumeSourceRequest struct {
-	HostPath *HostPathVolumeSourceRequest `json:"host_path,omitempty" comment:"主机路径"`
-	NFS      *NFSVolumeSourceRequest      `json:"nfs,omitempty" comment:"NFS"`
-	CSI      *CSIVolumeSourceRequest      `json:"csi,omitempty" comment:"CSI"`
-}
-
-// HostPathVolumeSourceRequest 主机路径存储源请求
-type HostPathVolumeSourceRequest struct {
-	Path string  `json:"path" comment:"主机路径"`
-	Type *string `json:"type,omitempty" comment:"路径类型"`
-}
-
-// NFSVolumeSourceRequest NFS存储源请求
-type NFSVolumeSourceRequest struct {
-	Server   string `json:"server" comment:"NFS服务器"`
-	Path     string `json:"path" comment:"NFS路径"`
-	ReadOnly bool   `json:"read_only,omitempty" comment:"是否只读"`
-}
-
-// CSIVolumeSourceRequest CSI存储源请求
-type CSIVolumeSourceRequest struct {
-	Driver           string            `json:"driver" comment:"CSI驱动"`
-	VolumeHandle     string            `json:"volume_handle" comment:"卷句柄"`
-	ReadOnly         bool              `json:"read_only,omitempty" comment:"是否只读"`
-	VolumeAttributes map[string]string `json:"volume_attributes,omitempty" comment:"卷属性"`
-}
-
-// VolumeNodeAffinityRequest 卷节点亲和性请求
-type VolumeNodeAffinityRequest struct {
-	Required *NodeSelectorRequest `json:"required,omitempty" comment:"必须满足的节点选择器"`
-}
-
-// NodeSelectorRequest 节点选择器请求
-type NodeSelectorRequest struct {
-	NodeSelectorTerms []NodeSelectorTermRequest `json:"node_selector_terms" comment:"节点选择器条件"`
-}
-
-// NodeSelectorTermRequest 节点选择器条件请求
-type NodeSelectorTermRequest struct {
-	MatchExpressions []NodeSelectorRequirementRequest `json:"match_expressions,omitempty" comment:"匹配表达式"`
-	MatchFields      []NodeSelectorRequirementRequest `json:"match_fields,omitempty" comment:"匹配字段"`
-}
-
-// NodeSelectorRequirementRequest 节点选择器需求请求
-type NodeSelectorRequirementRequest struct {
-	Key      string   `json:"key" comment:"键"`
-	Operator string   `json:"operator" comment:"操作符"`
-	Values   []string `json:"values,omitempty" comment:"值列表"`
-}
-
-// PortForwardPort 端口转发端口配置 - 已在k8s_service.go中定义
-
-// K8sGetResourceReq 获取单个k8s资源请求
-type K8sGetResourceReq struct {
-	ClusterID    int    `json:"cluster_id" form:"cluster_id" uri:"cluster_id" binding:"required" comment:"集群ID"`
-	Namespace    string `json:"namespace" form:"namespace" binding:"required" comment:"命名空间"`
-	ResourceName string `json:"resource_name" form:"resource_name" uri:"resource_name" binding:"required" comment:"资源名称"`
-}
-
-// K8sGetResourceListReq 获取k8s资源列表请求
-type K8sGetResourceListReq struct {
-	ClusterID     int    `json:"cluster_id" form:"cluster_id" uri:"cluster_id" binding:"required" comment:"集群ID"`
-	Namespace     string `json:"namespace" form:"namespace" comment:"命名空间"`
-	LabelSelector string `json:"label_selector" form:"label_selector" comment:"标签选择器"`
-	FieldSelector string `json:"field_selector" form:"field_selector" comment:"字段选择器"`
-	Limit         int64  `json:"limit" form:"limit" comment:"限制结果数量"`
-	Continue      string `json:"continue" form:"continue" comment:"分页续订令牌"`
-}
-
-// K8sDeleteResourceReq 删除k8s资源请求
-type K8sDeleteResourceReq struct {
-	ClusterID          int    `json:"cluster_id" form:"cluster_id" uri:"cluster_id" binding:"required" comment:"集群ID"`
-	Namespace          string `json:"namespace" form:"namespace" binding:"required" comment:"命名空间"`
-	ResourceName       string `json:"resource_name" form:"resource_name" binding:"required" comment:"资源名称"`
-	GracePeriodSeconds *int64 `json:"grace_period_seconds" form:"grace_period_seconds" comment:"优雅删除时间"`
-	Force              bool   `json:"force" form:"force" comment:"是否强制删除"`
-}
-
-// K8sGetResourceYamlReq 获取k8s资源YAML请求
-type K8sGetResourceYamlReq struct {
-	ClusterID    int    `json:"cluster_id" form:"cluster_id" uri:"cluster_id" binding:"required" comment:"集群ID"`
-	Namespace    string `json:"namespace" form:"namespace" binding:"required" comment:"命名空间"`
-	ResourceName string `json:"resource_name" form:"resource_name" uri:"resource_name" binding:"required" comment:"资源名称"`
-}
-
-// K8sBaseReq K8s资源操作的基础请求结构
-type K8sBaseReq struct {
-	ClusterID int    `json:"cluster_id" binding:"required" comment:"集群ID"`
-	Namespace string `json:"namespace" binding:"required" comment:"命名空间"`
-}
-
-// K8sResourceIdentifierReq K8s资源标识请求结构
-type K8sResourceIdentifierReq struct {
-	K8sBaseReq
-	ResourceName string `json:"resource_name" uri:"resource_name" binding:"required" comment:"资源名称"`
-}
-
-// K8sListReq K8s资源列表查询请求结构
-type K8sListReq struct {
-	ClusterID     int    `json:"cluster_id" binding:"required" comment:"集群ID"`
-	Namespace     string `json:"namespace" comment:"命名空间，为空则查询所有"`
-	LabelSelector string `json:"label_selector" comment:"标签选择器"`
-	FieldSelector string `json:"field_selector" comment:"字段选择器"`
-	Limit         int64  `json:"limit" comment:"限制结果数量"`
-	Continue      string `json:"continue" comment:"分页续订令牌"`
-}
-
-// K8sBatchDeleteReq K8s资源批量删除请求结构
-type K8sBatchDeleteReq struct {
-	K8sBaseReq
-	ResourceNames []string `json:"resource_names" binding:"required" comment:"资源名称列表"`
-}
-
-// K8sBatchOperationReq K8s资源批量操作请求结构
-type K8sBatchOperationReq struct {
-	K8sBaseReq
-	ResourceNames []string `json:"resource_names" binding:"required" comment:"资源名称列表"`
-	Operation     string   `json:"operation" binding:"required,oneof=restart scale delete" comment:"操作类型：restart|scale|delete"`
-	Parameters    any      `json:"parameters" comment:"操作参数"`
-}
-
-// K8sYamlApplyReq K8s YAML应用请求结构
-type K8sYamlApplyReq struct {
-	K8sBaseReq
-	YamlContent string `json:"yaml_content" binding:"required" comment:"YAML内容"`
-	DryRun      bool   `json:"dry_run" comment:"是否为试运行"`
-}
-
-// ==================== Service层兼容结构体 ====================
-
-// ConfigMapCreateReq 创建ConfigMap请求
-type ConfigMapCreateReq struct {
-	K8sBaseReq
-	Name        string            `json:"name" binding:"required" comment:"ConfigMap名称"`
-	Data        map[string]string `json:"data" comment:"字符串数据"`
-	BinaryData  map[string][]byte `json:"binary_data" comment:"二进制数据"`
-	Labels      map[string]string `json:"labels" comment:"标签"`
-	Annotations map[string]string `json:"annotations" comment:"注解"`
-}
-
-// ConfigMapUpdateReq 更新ConfigMap请求
-type ConfigMapUpdateReq struct {
-	K8sResourceIdentifierReq
-	Data        map[string]string `json:"data" comment:"字符串数据"`
-	BinaryData  map[string][]byte `json:"binary_data" comment:"二进制数据"`
-	Labels      map[string]string `json:"labels" comment:"标签"`
-	Annotations map[string]string `json:"annotations" comment:"注解"`
-}
-
-// SecretCreateReq 创建Secret请求
-type SecretCreateReq struct {
-	K8sBaseReq
-	Name        string            `json:"name" binding:"required" comment:"Secret名称"`
-	Type        string            `json:"type" comment:"Secret类型"`
-	Data        map[string][]byte `json:"data" comment:"加密数据"`
-	StringData  map[string]string `json:"string_data" comment:"明文数据"`
-	Labels      map[string]string `json:"labels" comment:"标签"`
-	Annotations map[string]string `json:"annotations" comment:"注解"`
-}
-
-// SecretUpdateReq 更新Secret请求
-type SecretUpdateReq struct {
-	K8sResourceIdentifierReq
-	Data        map[string][]byte `json:"data" comment:"加密数据"`
-	StringData  map[string]string `json:"string_data" comment:"明文数据"`
-	Labels      map[string]string `json:"labels" comment:"标签"`
-	Annotations map[string]string `json:"annotations" comment:"注解"`
-}
-
-// DeploymentBatchDeleteReq 批量删除Deployment请求
-type DeploymentBatchDeleteReq struct {
-	K8sBaseReq
-	DeploymentNames []string `json:"deployment_names" binding:"required" comment:"Deployment名称列表"`
-}
-
-// DeploymentBatchRestartReq 批量重启Deployment请求
-type DeploymentBatchRestartReq struct {
-	K8sBaseReq
-	DeploymentNames []string `json:"deployment_names" binding:"required" comment:"Deployment名称列表"`
-}
-
-// StatefulSetCreateReq 创建StatefulSet请求
-type StatefulSetCreateReq struct {
-	K8sBaseReq
-	Name                 string                          `json:"name" binding:"required" comment:"StatefulSet名称"`
-	Replicas             int32                           `json:"replicas" comment:"副本数量"`
-	ServiceName          string                          `json:"service_name" binding:"required" comment:"服务名称"`
-	Image                string                          `json:"image" binding:"required" comment:"镜像地址"`
-	Ports                []ContainerPort                 `json:"ports" comment:"容器端口"`
-	Env                  []EnvVar                        `json:"env" comment:"环境变量"`
-	Resources            ResourceRequirements            `json:"resources" comment:"资源限制"`
-	VolumeClaimTemplates []PersistentVolumeClaimTemplate `json:"volume_claim_templates" comment:"存储卷声明模板"`
-	Labels               map[string]string               `json:"labels" comment:"标签"`
-	Annotations          map[string]string               `json:"annotations" comment:"注解"`
-	UpdateStrategy       StatefulSetUpdateStrategy       `json:"update_strategy" comment:"更新策略"`
-}
-
-// StatefulSetUpdateReq 更新StatefulSet请求
-type StatefulSetUpdateReq struct {
-	K8sResourceIdentifierReq
-	Replicas             *int32                          `json:"replicas" comment:"副本数量"`
-	Image                string                          `json:"image" comment:"镜像地址"`
-	Ports                []ContainerPort                 `json:"ports" comment:"容器端口"`
-	Env                  []EnvVar                        `json:"env" comment:"环境变量"`
-	Resources            ResourceRequirements            `json:"resources" comment:"资源限制"`
-	VolumeClaimTemplates []PersistentVolumeClaimTemplate `json:"volume_claim_templates" comment:"存储卷声明模板"`
-	Labels               map[string]string               `json:"labels" comment:"标签"`
-	Annotations          map[string]string               `json:"annotations" comment:"注解"`
-	UpdateStrategy       StatefulSetUpdateStrategy       `json:"update_strategy" comment:"更新策略"`
-}
-
-// StatefulSetScaleReq StatefulSet扩缩容请求
-type StatefulSetScaleReq struct {
-	K8sResourceIdentifierReq
-	Replicas int32 `json:"replicas" binding:"required,min=0" comment:"副本数量"`
-}
-
-// PodLogReq Pod日志查询请求
-type PodLogReq struct {
-	ClusterID    int    `json:"cluster_id" uri:"cluster_id" binding:"required" comment:"集群id"`
-	Namespace    string `json:"namespace" uri:"namespace" binding:"required" comment:"命名空间"`
-	PodName      string `json:"pod_name" uri:"pod_name" binding:"required" comment:"Pod名称"`
-	Container    string `json:"container" uri:"container" binding:"required" comment:"容器名称"`
-	Follow       bool   `json:"follow" comment:"是否持续跟踪"`
-	Previous     bool   `json:"previous" comment:"是否获取前一个容器的日志"`
-	SinceSeconds *int64 `json:"since_seconds" comment:"获取多少秒内的日志"`
-	SinceTime    string `json:"since_time" comment:"从指定时间开始获取日志"`
-	Timestamps   bool   `json:"timestamps" comment:"是否显示时间戳"`
-	TailLines    *int64 `json:"tail_lines" comment:"获取最后几行日志"`
-	LimitBytes   *int64 `json:"limit_bytes" comment:"限制日志字节数"`
-}
-
-// PodExecReq Pod执行命令请求
-type PodExecReq struct {
-	//K8sResourceIdentifierReq
-	ClusterID int    `json:"cluster_id" uri:"cluster_id" binding:"required" comment:"集群ID"`
-	Namespace string `json:"namespace" uri:"namespace" binding:"required" comment:"命名空间"`
-	PodName   string `json:"pod_name" uri:"pod_name" binding:"required" comment:"Pod名称"`
-	Container string `json:"container" uri:"container" binding:"required" comment:"容器名称"`
-	Shell     string `json:"shell" form:"shell" binding:"omitempty,oneof=bash sh" comment:"shell"`
-
-	//Command   []string `json:"command" binding:"required" comment:"执行的命令"`
-	//Stdin  bool `json:"stdin" comment:"是否启用标准输入"`
-	//Stdout bool `json:"stdout" comment:"是否启用标准输出"`
-	//Stderr bool `json:"stderr" comment:"是否启用标准错误"`
-	//TTY    bool `json:"tty" comment:"是否分配TTY"`
-}
-
-// PodPortForwardReq Pod端口转发请求
-type PodPortForwardReq struct {
-	ClusterID    int               `json:"cluster_id" uri:"cluster_id" binding:"required" comment:"集群ID"`
-	Namespace    string            `json:"namespace" uri:"namespace" binding:"required" comment:"命名空间"`
-	ResourceName string            `json:"pod_name" uri:"pod_name" binding:"required" comment:"资源名称"`
-	Ports        []PortForwardPort `json:"ports" binding:"required" comment:"端口转发配置"`
-}
-
-type PortForwardPort struct {
-	LocalPort  int `json:"local_port" binding:"required" comment:"本地端口"`
-	RemotePort int `json:"remote_port" binding:"required" comment:"远程端口"`
-}
-
-// PodContainersReq 获取Pod容器列表请求
-type PodContainersReq struct {
-	ClusterID int    `json:"cluster_id" form:"cluster_id" uri:"cluster_id" binding:"required" comment:"集群ID"`
-	Namespace string `json:"namespace" form:"namespace" binding:"required" comment:"命名空间"`
-	PodName   string `json:"pod_name" form:"pod_name" uri:"pod_name" binding:"required" comment:"Pod名称"`
-}
-
-// PodsByNodeReq 根据节点获取Pod列表请求
-type PodsByNodeReq struct {
-	ClusterID int    `json:"cluster_id" form:"cluster_id" uri:"cluster_id" binding:"required" comment:"集群ID"`
-	NodeName  string `json:"node_name" form:"node_name" uri:"node_name" binding:"required" comment:"节点名称"`
-}
-
-// DeploymentRestartReq 重启Deployment请求
-type DeploymentRestartReq struct {
-	ClusterID      int    `json:"cluster_id" form:"cluster_id" uri:"cluster_id" binding:"required" comment:"集群ID"`
-	Namespace      string `json:"namespace" form:"namespace" binding:"required" comment:"命名空间"`
-	DeploymentName string `json:"deployment_name" form:"deployment_name" binding:"required" comment:"Deployment名称"`
-}
-
-// ==================== 响应结构体 ====================
-
-// K8sPodResponse Kubernetes Pod响应信息
-type K8sPodResponse struct {
-	Name              string                  `json:"name"`
-	UID               string                  `json:"uid"`
-	Namespace         string                  `json:"namespace"`
-	Status            string                  `json:"status"`
-	Phase             string                  `json:"phase"`
-	NodeName          string                  `json:"node_name"`
-	PodIP             string                  `json:"pod_ip"`
-	HostIP            string                  `json:"host_ip"`
-	RestartCount      int32                   `json:"restart_count"`
-	Age               string                  `json:"age"`
-	Labels            map[string]string       `json:"labels"`
-	Annotations       map[string]string       `json:"annotations"`
-	OwnerReferences   []metav1.OwnerReference `json:"owner_references"`
-	CreationTimestamp time.Time               `json:"creation_timestamp"`
-	Containers        []ContainerInfo         `json:"containers"`
-	Events            []K8sEvent              `json:"events,omitempty"`
-}
-
-// ContainerInfo 容器信息
-type ContainerInfo struct {
-	Name         string                 `json:"name"`
-	Image        string                 `json:"image"`
-	Status       string                 `json:"status"`
-	Ready        bool                   `json:"ready"`
-	RestartCount int32                  `json:"restart_count"`
-	Resources    ContainerResources     `json:"resources"`
-	Ports        []corev1.ContainerPort `json:"ports,omitempty"`
-	Env          []corev1.EnvVar        `json:"env,omitempty"`
-	VolumeMounts []corev1.VolumeMount   `json:"volume_mounts,omitempty"`
-}
-
-// ContainerResources 容器资源信息
-type ContainerResources struct {
-	CpuRequest    string `json:"cpu_request"`
-	CpuLimit      string `json:"cpu_limit"`
-	MemoryRequest string `json:"memory_request"`
-	MemoryLimit   string `json:"memory_limit"`
-	CpuUsage      string `json:"cpu_usage,omitempty"`
-	MemoryUsage   string `json:"memory_usage,omitempty"`
-}
-
-// ==================== YAML任务和模板请求结构体 ====================
-
-// YamlTaskCreateReq 创建YAML任务请求
-type YamlTaskCreateReq struct {
-	Name       string     `json:"name" binding:"required,min=1,max=255" comment:"YAML任务名称"`
-	UserID     int        `json:"user_id" comment:"创建者用户ID"`
-	TemplateID int        `json:"template_id" comment:"关联的模板ID"`
-	ClusterId  int        `json:"cluster_id" comment:"集群ID"`
-	Variables  StringList `json:"variables" comment:"yaml变量，格式k=v,k=v"`
-}
-
-// YamlTaskUpdateReq 更新YAML任务请求
-type YamlTaskUpdateReq struct {
-	ID         int        `json:"id" binding:"required" comment:"任务ID"`
-	Name       string     `json:"name" binding:"required,min=1,max=255" comment:"YAML任务名称"`
-	UserID     int        `json:"user_id" comment:"创建者用户ID"`
-	TemplateID int        `json:"template_id" comment:"关联的模板ID"`
-	ClusterId  int        `json:"cluster_id" comment:"集群ID"`
-	Variables  StringList `json:"variables" comment:"yaml变量，格式k=v,k=v"`
-}
-
-// YamlTaskApplyReq 应用YAML任务请求
-type YamlTaskApplyReq struct {
-	ID int `json:"id" binding:"required" comment:"任务ID"`
-}
-
-// YamlTaskDeleteReq 删除YAML任务请求
-type YamlTaskDeleteReq struct {
-	ID int `json:"id" binding:"required" comment:"任务ID"`
-}
-
-// YamlTemplateCreateReq 创建YAML模板请求
-type YamlTemplateCreateReq struct {
-	Name      string `json:"name" binding:"required,min=1,max=50" comment:"模板名称"`
-	UserID    int    `json:"user_id" comment:"创建者用户ID"`
-	Content   string `json:"content" binding:"required" comment:"yaml模板内容"`
-	ClusterId int    `json:"cluster_id" comment:"对应集群ID"`
-}
-
-// YamlTemplateUpdateReq 更新YAML模板请求
-type YamlTemplateUpdateReq struct {
-	ID        int    `json:"id" binding:"required" comment:"模板ID"`
-	Name      string `json:"name" binding:"required,min=1,max=50" comment:"模板名称"`
-	UserID    int    `json:"user_id" comment:"创建者用户ID"`
-	Content   string `json:"content" binding:"required" comment:"yaml模板内容"`
-	ClusterId int    `json:"cluster_id" comment:"对应集群ID"`
-}
-
-// YamlTemplateDeleteReq 删除YAML模板请求
-type YamlTemplateDeleteReq struct {
-	ID        int `json:"id" binding:"required" comment:"模板ID"`
-	ClusterId int `json:"cluster_id" binding:"required" comment:"集群ID"`
-}
-
-// YamlTemplateCheckReq 检查YAML模板请求
-type YamlTemplateCheckReq struct {
-	Name      string `json:"name" binding:"required,min=1,max=50" comment:"模板名称"`
-	Content   string `json:"content" binding:"required" comment:"yaml模板内容"`
-	ClusterId int    `json:"cluster_id" comment:"对应集群ID"`
-}
-
-// YamlTemplateGetReq 获取YAML模板详情请求
-type YamlTemplateGetReq struct {
-	ID        int `json:"id" binding:"required" comment:"模板ID"`
-	ClusterId int `json:"cluster_id" binding:"required" comment:"集群ID"`
-}
-
-// PodFileReq Pod文件上传下载请求
-type PodFileReq struct {
-	Namespace     string `json:"namespace" uri:"namespace" binding:"required" comment:"命名空间"`
-	PodName       string `json:"pod_name" uri:"pod_name" binding:"required" comment:"Pod名称"`
-	ContainerName string `json:"container" uri:"container" binding:"required" comment:"Container名称"`
-	FilePath      string `json:"file_path" form:"file_path" binding:"required" uri:"file_path" comment:"文件路径"`
-	ClusterID     int    `json:"cluster_id" uri:"cluster_id" comment:"对应集群ID"`
-}
-=======
 // import (
 // 	"time"
 
@@ -1698,5 +1009,4 @@
 // 	Count       int    `json:"count"`
 // 	FirstSeen   string `json:"first_seen"`
 // 	LastSeen    string `json:"last_seen"`
-// }
->>>>>>> 16a2ce79
+// }