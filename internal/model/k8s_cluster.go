/*
 * MIT License
 *
 * Copyright (c) 2024 Bamboo
 *
 * Permission is hereby granted, free of charge, to any person obtaining a copy
 * of this software and associated documentation files (the "Software"), to deal
 * in the Software without restriction, including without limitation the rights
 * to use, copy, modify, merge, publish, distribute, sublicense, and/or sell
 * copies of the Software, and to permit persons to whom the Software is
 * furnished to do so, subject to the following conditions:
 *
 * The above copyright notice and this permission notice shall be included in
 * all copies or substantial portions of the Software.
 *
 * THE SOFTWARE IS PROVIDED "AS IS", WITHOUT WARRANTY OF ANY KIND, EXPRESS OR
 * IMPLIED, INCLUDING BUT NOT LIMITED TO THE WARRANTIES OF MERCHANTABILITY,
 * FITNESS FOR A PARTICULAR PURPOSE AND NONINFRINGEMENT. IN NO EVENT SHALL THE
 * AUTHORS OR COPYRIGHT HOLDERS BE LIABLE FOR ANY CLAIM, DAMAGES OR OTHER
 * LIABILITY, WHETHER IN AN ACTION OF CONTRACT, TORT OR OTHERWISE, ARISING FROM,
 * OUT OF OR IN CONNECTION WITH THE SOFTWARE OR THE USE OR OTHER DEALINGS IN
 * THE SOFTWARE.
 *
 */

package model

<<<<<<< HEAD
// ENV映射
=======
>>>>>>> 16a2ce79
type Env int8

const (
	EnvProd  Env = iota + 1 // 生产环境
	EnvDev                  // 开发环境
	EnvStage                // 预发环境
	EnvRc                   // 测试环境
	EnvPress                // 灰度环境
)

<<<<<<< HEAD
// Status 集群状态
=======
>>>>>>> 16a2ce79
type ClusterStatus int8

const (
	StatusRunning ClusterStatus = iota + 1 // 运行中
	StatusStopped                          // 停止
	StatusError                            // 异常
)

// K8sCluster Kubernetes 集群的配置
type K8sCluster struct {
	Model
	Name                 string        `json:"name" binding:"required,min=1,max=200" gorm:"size:100;comment:集群名称"`        // 集群名称
	CpuRequest           string        `json:"cpu_request,omitempty" gorm:"comment:CPU 请求量 (m)"`                          // CPU 请求量
	CpuLimit             string        `json:"cpu_limit,omitempty" gorm:"comment:CPU 限制量 (m)"`                            // CPU 限制量
	MemoryRequest        string        `json:"memory_request,omitempty" gorm:"comment:内存请求量 (Mi)"`                        // 内存请求量
	MemoryLimit          string        `json:"memory_limit,omitempty" gorm:"comment:内存限制量 (Mi)"`                          // 内存限制量
	RestrictNamespace    StringList    `json:"restrict_namespace" gorm:"comment:资源限制命名空间"`                                // 资源限制命名空间
	Status               ClusterStatus `json:"status" gorm:"index;comment:集群状态 (1:Running, 2:Stopped, 3:Error)"`          // 集群状态
	Env                  Env           `json:"env,omitempty" gorm:"comment:集群环境 (1:Prod, 2:Dev, 3:Stage, 4:Rc, 5:Press)"` // 集群环境
	Version              string        `json:"version,omitempty" gorm:"comment:集群版本"`                                     // 集群版本
	ApiServerAddr        string        `json:"api_server_addr,omitempty" gorm:"comment:API Server 地址"`                    // API Server 地址
	KubeConfigContent    string        `json:"kube_config_content,omitempty" gorm:"type:text;comment:kubeConfig 内容"`      // kubeConfig 内容
	ActionTimeoutSeconds int           `json:"action_timeout_seconds,omitempty" gorm:"comment:操作超时时间（秒）"`                 // 操作超时时间（秒）
	CreateUserName       string        `json:"create_user_name,omitempty" gorm:"comment:创建者用户名"`                          // 创建者用户名
	CreateUserID         int           `json:"create_user_id,omitempty" gorm:"comment:创建者用户ID"`                           // 创建者用户ID
	Tags                 KeyValueList  `json:"tags,omitempty" gorm:"type:text;serializer:json;comment:标签"`                // 标签
}

func (k8sCluster *K8sCluster) TableName() string {
	return "cl_k8s_clusters"
}

// CreateClusterReq 创建集群请求
type CreateClusterReq struct {
	Name                 string       `json:"name" binding:"required,min=1,max=200"` // 集群名称
	CpuRequest           string       `json:"cpu_request,omitempty"`                 // CPU 请求量
	CpuLimit             string       `json:"cpu_limit,omitempty"`                   // CPU 限制量
	MemoryRequest        string       `json:"memory_request,omitempty"`              // 内存请求量
	MemoryLimit          string       `json:"memory_limit,omitempty"`                // 内存限制量
	RestrictNamespace    StringList   `json:"restrict_namespace"`                    // 资源限制命名空间
	Env                  Env          `json:"env,omitempty"`                         // 集群环境
	Version              string       `json:"version,omitempty"`                     // 集群版本
	ApiServerAddr        string       `json:"api_server_addr,omitempty"`             // API Server 地址
	KubeConfigContent    string       `json:"kube_config_content,omitempty"`         // kubeConfig 内容
	ActionTimeoutSeconds int          `json:"action_timeout_seconds,omitempty"`      // 操作超时时间（秒）
	CreateUserName       string       `json:"create_user_name,omitempty"`            // 创建者用户名
	CreateUserID         int          `json:"create_user_id,omitempty"`              // 创建者用户ID
	Tags                 KeyValueList `json:"tags,omitempty"`                        // 标签
}

// UpdateClusterReq 更新集群请求
type UpdateClusterReq struct {
	ID                   int          `json:"id" form:"id" uri:"id" binding:"required" comment:"集群ID"`
	Name                 string       `json:"name" binding:"required,min=1,max=200"` // 集群名称
	CpuRequest           string       `json:"cpu_request,omitempty"`                 // CPU 请求量
	CpuLimit             string       `json:"cpu_limit,omitempty"`                   // CPU 限制量
	MemoryRequest        string       `json:"memory_request,omitempty"`              // 内存请求量
	MemoryLimit          string       `json:"memory_limit,omitempty"`                // 内存限制量
	RestrictNamespace    StringList   `json:"restrict_namespace"`                    // 资源限制命名空间
	Env                  Env          `json:"env,omitempty"`                         // 集群环境
	Version              string       `json:"version,omitempty"`                     // 集群版本
	ApiServerAddr        string       `json:"api_server_addr,omitempty"`             // API Server 地址
	KubeConfigContent    string       `json:"kube_config_content,omitempty"`         // kubeConfig 内容
	ActionTimeoutSeconds int          `json:"action_timeout_seconds,omitempty"`      // 操作超时时间（秒）
	Tags                 KeyValueList `json:"tags,omitempty"`                        // 标签
}

// DeleteClusterReq 删除集群请求
type DeleteClusterReq struct {
	ID int `json:"id" form:"id" uri:"id" binding:"required" comment:"集群ID"`
}

// RefreshClusterReq 刷新集群请求
type RefreshClusterReq struct {
	ID int `json:"id" form:"id" uri:"id" binding:"required" comment:"集群ID"`
<<<<<<< HEAD
}

// CheckClusterHealthReq 检查集群健康请求
type CheckClusterHealthReq struct {
	ID int `json:"id" form:"id" uri:"id" binding:"required" comment:"集群ID"`
}

// GetClusterStatsReq 获取集群统计请求
type GetClusterStatsReq struct {
	ID int `json:"id" form:"id" uri:"id" binding:"required" comment:"集群ID"`
}

// GetClusterReq 获取单个集群请求
type GetClusterReq struct {
	ID int `json:"id" form:"id" uri:"id" binding:"required" comment:"集群ID"`
}

// ListClustersReq 获取集群列表请求
type ListClustersReq struct {
	ListReq
	Status string `json:"status" form:"status"` // 集群状态过滤
	Env    string `json:"env" form:"env"`       // 环境过滤
}

// RefreshClusterStatusReq 刷新集群状态请求
type RefreshClusterStatusReq struct {
	ID int `json:"id" form:"id" uri:"id" binding:"required"`
}

// ComponentHealthStatus 组件健康状态
type ComponentHealthStatus struct {
	Name      string `json:"name"`      // 组件名称
	Status    string `json:"status"`    // 状态: healthy, unhealthy
	Message   string `json:"message"`   // 状态信息
	Timestamp string `json:"timestamp"` // 时间戳
}

// ClusterStats 集群统计信息
type ClusterStats struct {
	ClusterID      int            `json:"cluster_id"`       // 集群ID
	ClusterName    string         `json:"cluster_name"`     // 集群名称
	LastUpdateTime string         `json:"last_update_time"` // 最后更新时间
	NodeStats      NodeStats      `json:"node_stats"`       // 节点统计
	PodStats       PodStats       `json:"pod_stats"`        // Pod统计
	NamespaceStats NamespaceStats `json:"namespace_stats"`  // 命名空间统计
	WorkloadStats  WorkloadStats  `json:"workload_stats"`   // 工作负载统计
	ResourceStats  ResourceStats  `json:"resource_stats"`   // 资源统计
	StorageStats   StorageStats   `json:"storage_stats"`    // 存储统计
	NetworkStats   NetworkStats   `json:"network_stats"`    // 网络统计
	EventStats     EventStats     `json:"event_stats"`      // 事件统计
}

// NodeStats 节点统计
type NodeStats struct {
	TotalNodes    int `json:"total_nodes"`     // 总节点数
	ReadyNodes    int `json:"ready_nodes"`     // 就绪节点数
	NotReadyNodes int `json:"not_ready_nodes"` // 未就绪节点数
	MasterNodes   int `json:"master_nodes"`    // 主节点数
	WorkerNodes   int `json:"worker_nodes"`    // 工作节点数
}

// PodStats Pod统计
type PodStats struct {
	TotalPods     int `json:"total_pods"`     // 总Pod数
	RunningPods   int `json:"running_pods"`   // 运行中Pod数
	PendingPods   int `json:"pending_pods"`   // 等待中Pod数
	SucceededPods int `json:"succeeded_pods"` // 成功Pod数
	FailedPods    int `json:"failed_pods"`    // 失败Pod数
	UnknownPods   int `json:"unknown_pods"`   // 未知状态Pod数
}

// NamespaceStats 命名空间统计
type NamespaceStats struct {
	TotalNamespaces  int      `json:"total_namespaces"`  // 总命名空间数
	ActiveNamespaces int      `json:"active_namespaces"` // 活跃命名空间数
	SystemNamespaces int      `json:"system_namespaces"` // 系统命名空间数
	UserNamespaces   int      `json:"user_namespaces"`   // 用户命名空间数
	TopNamespaces    []string `json:"top_namespaces"`    // 资源使用较多的命名空间
}

// WorkloadStats 工作负载统计
type WorkloadStats struct {
	Deployments  int `json:"deployments"`  // Deployment数量
	StatefulSets int `json:"statefulsets"` // StatefulSet数量
	DaemonSets   int `json:"daemonsets"`   // DaemonSet数量
	Jobs         int `json:"jobs"`         // Job数量
	CronJobs     int `json:"cronjobs"`     // CronJob数量
	Services     int `json:"services"`     // Service数量
	ConfigMaps   int `json:"configmaps"`   // ConfigMap数量
	Secrets      int `json:"secrets"`      // Secret数量
	Ingresses    int `json:"ingresses"`    // Ingress数量
}

// ResourceStats 资源统计
type ResourceStats struct {
	TotalCPU           string  `json:"total_cpu"`           // 总CPU
	TotalMemory        string  `json:"total_memory"`        // 总内存
	TotalStorage       string  `json:"total_storage"`       // 总存储
	UsedCPU            string  `json:"used_cpu"`            // 已使用CPU
	UsedMemory         string  `json:"used_memory"`         // 已使用内存
	UsedStorage        string  `json:"used_storage"`        // 已使用存储
	CPUUtilization     float64 `json:"cpu_utilization"`     // CPU使用率
	MemoryUtilization  float64 `json:"memory_utilization"`  // 内存使用率
	StorageUtilization float64 `json:"storage_utilization"` // 存储使用率
}

// StorageStats 存储统计
type StorageStats struct {
	TotalPV        int    `json:"total_pv"`        // 总PV数量
	BoundPV        int    `json:"bound_pv"`        // 已绑定PV数量
	AvailablePV    int    `json:"available_pv"`    // 可用PV数量
	TotalPVC       int    `json:"total_pvc"`       // 总PVC数量
	BoundPVC       int    `json:"bound_pvc"`       // 已绑定PVC数量
	PendingPVC     int    `json:"pending_pvc"`     // 等待中PVC数量
	StorageClasses int    `json:"storage_classes"` // 存储类数量
	TotalCapacity  string `json:"total_capacity"`  // 总容量
}

// NetworkStats 网络统计
type NetworkStats struct {
	Services        int `json:"services"`         // Service数量
	Endpoints       int `json:"endpoints"`        // Endpoint数量
	Ingresses       int `json:"ingresses"`        // Ingress数量
	NetworkPolicies int `json:"network_policies"` // NetworkPolicy数量
}

// EventStats 事件统计
type EventStats struct {
	TotalEvents   int `json:"total_events"`   // 总事件数
	WarningEvents int `json:"warning_events"` // 警告事件数
	NormalEvents  int `json:"normal_events"`  // 正常事件数
	RecentEvents  int `json:"recent_events"`  // 最近事件数（1小时内）
=======
}

// GetClusterReq 获取单个集群请求
type GetClusterReq struct {
	ID int `json:"id" form:"id" uri:"id" binding:"required" comment:"集群ID"`
}

// ListClustersReq 获取集群列表请求
type ListClustersReq struct {
	ListReq
	Status string `json:"status" form:"status"`
	Env    string `json:"env" form:"env"`
>>>>>>> 16a2ce79
}<|MERGE_RESOLUTION|>--- conflicted
+++ resolved
@@ -25,10 +25,6 @@
 
 package model
 
-<<<<<<< HEAD
-// ENV映射
-=======
->>>>>>> 16a2ce79
 type Env int8
 
 const (
@@ -39,10 +35,6 @@
 	EnvPress                // 灰度环境
 )
 
-<<<<<<< HEAD
-// Status 集群状态
-=======
->>>>>>> 16a2ce79
 type ClusterStatus int8
 
 const (
@@ -118,140 +110,6 @@
 // RefreshClusterReq 刷新集群请求
 type RefreshClusterReq struct {
 	ID int `json:"id" form:"id" uri:"id" binding:"required" comment:"集群ID"`
-<<<<<<< HEAD
-}
-
-// CheckClusterHealthReq 检查集群健康请求
-type CheckClusterHealthReq struct {
-	ID int `json:"id" form:"id" uri:"id" binding:"required" comment:"集群ID"`
-}
-
-// GetClusterStatsReq 获取集群统计请求
-type GetClusterStatsReq struct {
-	ID int `json:"id" form:"id" uri:"id" binding:"required" comment:"集群ID"`
-}
-
-// GetClusterReq 获取单个集群请求
-type GetClusterReq struct {
-	ID int `json:"id" form:"id" uri:"id" binding:"required" comment:"集群ID"`
-}
-
-// ListClustersReq 获取集群列表请求
-type ListClustersReq struct {
-	ListReq
-	Status string `json:"status" form:"status"` // 集群状态过滤
-	Env    string `json:"env" form:"env"`       // 环境过滤
-}
-
-// RefreshClusterStatusReq 刷新集群状态请求
-type RefreshClusterStatusReq struct {
-	ID int `json:"id" form:"id" uri:"id" binding:"required"`
-}
-
-// ComponentHealthStatus 组件健康状态
-type ComponentHealthStatus struct {
-	Name      string `json:"name"`      // 组件名称
-	Status    string `json:"status"`    // 状态: healthy, unhealthy
-	Message   string `json:"message"`   // 状态信息
-	Timestamp string `json:"timestamp"` // 时间戳
-}
-
-// ClusterStats 集群统计信息
-type ClusterStats struct {
-	ClusterID      int            `json:"cluster_id"`       // 集群ID
-	ClusterName    string         `json:"cluster_name"`     // 集群名称
-	LastUpdateTime string         `json:"last_update_time"` // 最后更新时间
-	NodeStats      NodeStats      `json:"node_stats"`       // 节点统计
-	PodStats       PodStats       `json:"pod_stats"`        // Pod统计
-	NamespaceStats NamespaceStats `json:"namespace_stats"`  // 命名空间统计
-	WorkloadStats  WorkloadStats  `json:"workload_stats"`   // 工作负载统计
-	ResourceStats  ResourceStats  `json:"resource_stats"`   // 资源统计
-	StorageStats   StorageStats   `json:"storage_stats"`    // 存储统计
-	NetworkStats   NetworkStats   `json:"network_stats"`    // 网络统计
-	EventStats     EventStats     `json:"event_stats"`      // 事件统计
-}
-
-// NodeStats 节点统计
-type NodeStats struct {
-	TotalNodes    int `json:"total_nodes"`     // 总节点数
-	ReadyNodes    int `json:"ready_nodes"`     // 就绪节点数
-	NotReadyNodes int `json:"not_ready_nodes"` // 未就绪节点数
-	MasterNodes   int `json:"master_nodes"`    // 主节点数
-	WorkerNodes   int `json:"worker_nodes"`    // 工作节点数
-}
-
-// PodStats Pod统计
-type PodStats struct {
-	TotalPods     int `json:"total_pods"`     // 总Pod数
-	RunningPods   int `json:"running_pods"`   // 运行中Pod数
-	PendingPods   int `json:"pending_pods"`   // 等待中Pod数
-	SucceededPods int `json:"succeeded_pods"` // 成功Pod数
-	FailedPods    int `json:"failed_pods"`    // 失败Pod数
-	UnknownPods   int `json:"unknown_pods"`   // 未知状态Pod数
-}
-
-// NamespaceStats 命名空间统计
-type NamespaceStats struct {
-	TotalNamespaces  int      `json:"total_namespaces"`  // 总命名空间数
-	ActiveNamespaces int      `json:"active_namespaces"` // 活跃命名空间数
-	SystemNamespaces int      `json:"system_namespaces"` // 系统命名空间数
-	UserNamespaces   int      `json:"user_namespaces"`   // 用户命名空间数
-	TopNamespaces    []string `json:"top_namespaces"`    // 资源使用较多的命名空间
-}
-
-// WorkloadStats 工作负载统计
-type WorkloadStats struct {
-	Deployments  int `json:"deployments"`  // Deployment数量
-	StatefulSets int `json:"statefulsets"` // StatefulSet数量
-	DaemonSets   int `json:"daemonsets"`   // DaemonSet数量
-	Jobs         int `json:"jobs"`         // Job数量
-	CronJobs     int `json:"cronjobs"`     // CronJob数量
-	Services     int `json:"services"`     // Service数量
-	ConfigMaps   int `json:"configmaps"`   // ConfigMap数量
-	Secrets      int `json:"secrets"`      // Secret数量
-	Ingresses    int `json:"ingresses"`    // Ingress数量
-}
-
-// ResourceStats 资源统计
-type ResourceStats struct {
-	TotalCPU           string  `json:"total_cpu"`           // 总CPU
-	TotalMemory        string  `json:"total_memory"`        // 总内存
-	TotalStorage       string  `json:"total_storage"`       // 总存储
-	UsedCPU            string  `json:"used_cpu"`            // 已使用CPU
-	UsedMemory         string  `json:"used_memory"`         // 已使用内存
-	UsedStorage        string  `json:"used_storage"`        // 已使用存储
-	CPUUtilization     float64 `json:"cpu_utilization"`     // CPU使用率
-	MemoryUtilization  float64 `json:"memory_utilization"`  // 内存使用率
-	StorageUtilization float64 `json:"storage_utilization"` // 存储使用率
-}
-
-// StorageStats 存储统计
-type StorageStats struct {
-	TotalPV        int    `json:"total_pv"`        // 总PV数量
-	BoundPV        int    `json:"bound_pv"`        // 已绑定PV数量
-	AvailablePV    int    `json:"available_pv"`    // 可用PV数量
-	TotalPVC       int    `json:"total_pvc"`       // 总PVC数量
-	BoundPVC       int    `json:"bound_pvc"`       // 已绑定PVC数量
-	PendingPVC     int    `json:"pending_pvc"`     // 等待中PVC数量
-	StorageClasses int    `json:"storage_classes"` // 存储类数量
-	TotalCapacity  string `json:"total_capacity"`  // 总容量
-}
-
-// NetworkStats 网络统计
-type NetworkStats struct {
-	Services        int `json:"services"`         // Service数量
-	Endpoints       int `json:"endpoints"`        // Endpoint数量
-	Ingresses       int `json:"ingresses"`        // Ingress数量
-	NetworkPolicies int `json:"network_policies"` // NetworkPolicy数量
-}
-
-// EventStats 事件统计
-type EventStats struct {
-	TotalEvents   int `json:"total_events"`   // 总事件数
-	WarningEvents int `json:"warning_events"` // 警告事件数
-	NormalEvents  int `json:"normal_events"`  // 正常事件数
-	RecentEvents  int `json:"recent_events"`  // 最近事件数（1小时内）
-=======
 }
 
 // GetClusterReq 获取单个集群请求
@@ -264,5 +122,4 @@
 	ListReq
 	Status string `json:"status" form:"status"`
 	Env    string `json:"env" form:"env"`
->>>>>>> 16a2ce79
 }