--- conflicted
+++ resolved
@@ -42,7 +42,6 @@
 	K8sDeploymentStatusPaused                                 // 暂停
 	K8sDeploymentStatusError                                  // 异常
 )
-<<<<<<< HEAD
 
 // K8sDeployment Kubernetes Deployment数据库实体
 type K8sDeployment struct {
@@ -103,207 +102,6 @@
 }
 
 // K8sDeploymentMetrics Deployment指标信息
-type K8sDeploymentMetrics struct {
-	CPUUsage         float64   `json:"cpu_usage"`              // CPU使用率
-	MemoryUsage      float64   `json:"memory_usage"`           // 内存使用率
-	NetworkIn        float64   `json:"network_in"`             // 网络入流量（MB/s）
-	NetworkOut       float64   `json:"network_out"`            // 网络出流量（MB/s）
-	DiskUsage        float64   `json:"disk_usage"`             // 磁盘使用率
-	ReplicasReady    int32     `json:"replicas_ready"`         // 就绪副本数
-	ReplicasTotal    int32     `json:"replicas_total"`         // 总副本数
-	RestartCount     int32     `json:"restart_count"`          // 重启次数
-	AvailabilityRate float64   `json:"availability_rate"`      // 可用性
-	LastUpdated      time.Time `json:"last_updated"`           // 最后更新时间
-	MetricsAvailable bool      `json:"metrics_available"`      // 是否有详细指标数据（需要metrics-server）
-	MetricsNote      string    `json:"metrics_note,omitempty"` // 指标说明信息
-}
-
-type K8sDeploymentHistory struct {
-	Revision int64     `json:"revision"` // 版本
-	Date     time.Time `json:"date"`     // 日期
-	Message  string    `json:"message"`  // 消息
-}
-
-// GetDeploymentListReq 获取Deployment列表请求
-type GetDeploymentListReq struct {
-	ListReq
-	ClusterID int               `json:"cluster_id" form:"cluster_id"` // 集群ID
-	Namespace string            `json:"namespace" form:"namespace"`   // 命名空间
-	Status    string            `json:"status" form:"status"`         // Deployment状态
-	Labels    map[string]string `json:"labels" form:"labels"`         // 标签
-}
-
-// GetDeploymentDetailsReq 获取Deployment详情请求
-type GetDeploymentDetailsReq struct {
-	ClusterID int    `json:"cluster_id"` // 集群ID
-	Namespace string `json:"namespace"`  // 命名空间
-	Name      string `json:"name"`       // Deployment名称
-}
-
-// GetDeploymentYamlReq 获取Deployment YAML请求
-type GetDeploymentYamlReq struct {
-	ClusterID int    `json:"cluster_id"` // 集群ID
-	Namespace string `json:"namespace"`  // 命名空间
-	Name      string `json:"name"`       // Deployment名称
-}
-
-// CreateDeploymentReq 创建Deployment请求
-type CreateDeploymentReq struct {
-	ClusterID   int               `json:"cluster_id" binding:"required"` // 集群ID
-	Name        string            `json:"name" binding:"required"`       // Deployment名称
-	Namespace   string            `json:"namespace" binding:"required"`  // 命名空间
-	Replicas    int32             `json:"replicas" binding:"required"`   // 副本数量
-	Images      []string          `json:"images" binding:"required"`     // 容器镜像列表
-	Labels      map[string]string `json:"labels"`                        // 标签
-	Annotations map[string]string `json:"annotations"`                   // 注解
-	Spec        DeploymentSpec    `json:"spec"`                          // Deployment规格
-	YAML        string            `json:"yaml"`                          // YAML内容
-}
-
-// UpdateDeploymentReq 更新Deployment请求
-type UpdateDeploymentReq struct {
-	ClusterID   int               `json:"cluster_id"`  // 集群ID
-	Name        string            `json:"name"`        // Deployment名称
-	Namespace   string            `json:"namespace"`   // 命名空间
-	Replicas    int32             `json:"replicas"`    // 副本数量
-	Images      []string          `json:"images"`      // 容器镜像列表
-	Labels      map[string]string `json:"labels"`      // 标签
-	Annotations map[string]string `json:"annotations"` // 注解
-	Spec        DeploymentSpec    `json:"spec"`        // Deployment规格
-	YAML        string            `json:"yaml"`        // YAML内容
-}
-
-// DeleteDeploymentReq 删除Deployment请求
-type DeleteDeploymentReq struct {
-	ClusterID int    `json:"cluster_id"` // 集群ID
-	Namespace string `json:"namespace"`  // 命名空间
-	Name      string `json:"name"`       // Deployment名称
-}
-
-// RestartDeploymentReq 重启Deployment请求
-type RestartDeploymentReq struct {
-	ClusterID int    `json:"cluster_id"` // 集群ID
-	Namespace string `json:"namespace"`  // 命名空间
-	Name      string `json:"name"`       // Deployment名称
-}
-
-// ScaleDeploymentReq 伸缩Deployment请求
-type ScaleDeploymentReq struct {
-	ClusterID int    `json:"cluster_id"`                  // 集群ID
-	Namespace string `json:"namespace"`                   // 命名空间
-	Name      string `json:"name"`                        // Deployment名称
-	Replicas  int32  `json:"replicas" binding:"required"` // 副本数量
-}
-
-// GetDeploymentMetricsReq 获取Deployment指标请求
-type GetDeploymentMetricsReq struct {
-	ClusterID int    `json:"cluster_id"`                   // 集群ID
-	Namespace string `json:"namespace"`                    // 命名空间
-	Name      string `json:"name"`                         // Deployment名称
-	StartTime string `json:"start_time" form:"start_time"` // 开始时间
-	EndTime   string `json:"end_time" form:"end_time"`     // 结束时间
-	Step      string `json:"step" form:"step"`             // 查询步长
-}
-
-// GetDeploymentEventsReq 获取Deployment事件请求
-type GetDeploymentEventsReq struct {
-	ClusterID int    `json:"cluster_id"`                   // 集群ID
-	Namespace string `json:"namespace"`                    // 命名空间
-	Name      string `json:"name"`                         // Deployment名称
-	EventType string `json:"event_type" form:"event_type"` // 事件类型
-	Limit     int    `json:"limit" form:"limit"`           // 限制数量
-}
-
-// GetDeploymentPodsReq 获取Deployment下的Pod列表请求
-type GetDeploymentPodsReq struct {
-	ClusterID int    `json:"cluster_id"` // 集群ID
-	Namespace string `json:"namespace"`  // 命名空间
-	Name      string `json:"name"`       // Deployment名称
-}
-
-// GetDeploymentHistoryReq 获取Deployment版本历史请求
-type GetDeploymentHistoryReq struct {
-	ClusterID int    `json:"cluster_id"` // 集群ID
-	Namespace string `json:"namespace"`  // 命名空间
-	Name      string `json:"name"`       // Deployment名称
-}
-
-// RollbackDeploymentReq 回滚Deployment请求
-type RollbackDeploymentReq struct {
-	ClusterID int    `json:"cluster_id"`                  // 集群ID
-	Namespace string `json:"namespace"`                   // 命名空间
-	Name      string `json:"name"`                        // Deployment名称
-	Revision  int64  `json:"revision" binding:"required"` // 回滚到的版本号
-}
-
-// PauseDeploymentReq 暂停Deployment请求
-type PauseDeploymentReq struct {
-	ClusterID int    `json:"cluster_id"` // 集群ID
-	Namespace string `json:"namespace"`  // 命名空间
-	Name      string `json:"name"`       // Deployment名称
-}
-
-=======
-
-// K8sDeployment Kubernetes Deployment数据库实体
-type K8sDeployment struct {
-	Model
-	Name              string                `json:"name" binding:"required,min=1,max=200"`      // Deployment名称
-	Namespace         string                `json:"namespace" binding:"required,min=1,max=200"` // 所属命名空间
-	ClusterID         int                   `json:"cluster_id" gorm:"index;not null"`           // 所属集群ID
-	UID               string                `json:"uid" gorm:"size:100"`                        // Deployment UID
-	Replicas          int32                 `json:"replicas"`                                   // 期望副本数
-	ReadyReplicas     int32                 `json:"ready_replicas"`                             // 就绪副本数
-	AvailableReplicas int32                 `json:"available_replicas"`                         // 可用副本数
-	UpdatedReplicas   int32                 `json:"updated_replicas"`                           // 更新副本数
-	Strategy          string                `json:"strategy"`                                   // 部署策略
-	MaxUnavailable    string                `json:"max_unavailable"`                            // 最大不可用数量
-	MaxSurge          string                `json:"max_surge"`                                  // 最大超出数量
-	Selector          map[string]string     `json:"selector"`                                   // 标签选择器
-	Labels            map[string]string     `json:"labels"`                                     // 标签
-	Annotations       map[string]string     `json:"annotations"`                                // 注解
-	Images            []string              `json:"images"`                                     // 容器镜像列表
-	Status            K8sDeploymentStatus   `json:"status"`                                     // 部署状态
-	Conditions        []DeploymentCondition `json:"conditions"`                                 // 部署条件
-	CreatedAt         time.Time             `json:"created_at"`                                 // 创建时间
-	UpdatedAt         time.Time             `json:"updated_at"`                                 // 更新时间
-	RawDeployment     *appsv1.Deployment    `json:"-"`                                          // 原始 Deployment 对象，不序列化到 JSON
-}
-
-// DeploymentCondition Deployment条件
-type DeploymentCondition struct {
-	Type               string    `json:"type"`                 // 条件类型
-	Status             string    `json:"status"`               // 条件状态
-	LastUpdateTime     time.Time `json:"last_update_time"`     // 最后更新时间
-	LastTransitionTime time.Time `json:"last_transition_time"` // 最后转换时间
-	Reason             string    `json:"reason"`               // 原因
-	Message            string    `json:"message"`              // 消息
-}
-
-// DeploymentSpec 创建/更新Deployment时的配置信息
-type DeploymentSpec struct {
-	Replicas                *int32                     `json:"replicas"`                            // 副本数量
-	Selector                *metav1.LabelSelector      `json:"selector"`                            // 标签选择器
-	Template                *corev1.PodTemplateSpec    `json:"template"`                            // Pod模板
-	Strategy                *appsv1.DeploymentStrategy `json:"strategy,omitempty"`                  // 部署策略
-	MinReadySeconds         *int32                     `json:"min_ready_seconds,omitempty"`         // 最小就绪时间
-	RevisionHistoryLimit    *int32                     `json:"revision_history_limit,omitempty"`    // 历史版本限制
-	Paused                  *bool                      `json:"paused,omitempty"`                    // 是否暂停
-	ProgressDeadlineSeconds *int32                     `json:"progress_deadline_seconds,omitempty"` // 进度截止时间
-}
-
-// K8sDeploymentEvent Deployment相关事件
-type K8sDeploymentEvent struct {
-	Type      string    `json:"type"`       // 事件类型
-	Reason    string    `json:"reason"`     // 事件原因
-	Message   string    `json:"message"`    // 事件消息
-	Count     int32     `json:"count"`      // 事件计数
-	FirstTime time.Time `json:"first_time"` // 首次发生时间
-	LastTime  time.Time `json:"last_time"`  // 最后发生时间
-	Source    string    `json:"source"`     // 事件源
-}
-
-// K8sDeploymentMetrics Deployment指标信息
 
 type K8sDeploymentHistory struct {
 	Revision int64     `json:"revision"` // 版本
@@ -442,7 +240,6 @@
 	Name      string `json:"name"`       // Deployment名称
 }
 
->>>>>>> 16a2ce79
 // ResumeDeploymentReq 恢复Deployment请求
 type ResumeDeploymentReq struct {
 	ClusterID int    `json:"cluster_id"` // 集群ID
