--- conflicted
+++ resolved
@@ -60,11 +60,7 @@
 	}
 }
 
-<<<<<<< HEAD
-// CreateNamespace 创建新的命名空间
-=======
 // CreateNamespace 创建命名空间
->>>>>>> 16a2ce79
 func (n *namespaceService) CreateNamespace(ctx context.Context, req *model.K8sNamespaceCreateReq) error {
 	if req == nil {
 		return fmt.Errorf("创建命名空间请求不能为空")
@@ -119,11 +115,7 @@
 	return nil
 }
 
-<<<<<<< HEAD
-// DeleteNamespace 删除指定的命名空间
-=======
 // DeleteNamespace 删除命名空间
->>>>>>> 16a2ce79
 func (n *namespaceService) DeleteNamespace(ctx context.Context, req *model.K8sNamespaceDeleteReq) error {
 	if req == nil {
 		return fmt.Errorf("删除命名空间请求不能为空")
@@ -163,11 +155,7 @@
 	return nil
 }
 
-<<<<<<< HEAD
-// GetNamespaceDetails 获取指定命名空间的详细信息
-=======
 // GetNamespaceDetails 获取命名空间详情
->>>>>>> 16a2ce79
 func (n *namespaceService) GetNamespaceDetails(ctx context.Context, req *model.K8sNamespaceGetDetailsReq) (*model.K8sNamespace, error) {
 	if req == nil {
 		return nil, fmt.Errorf("获取命名空间详情请求不能为空")
@@ -203,11 +191,7 @@
 	}, nil
 }
 
-<<<<<<< HEAD
-// UpdateNamespace 更新指定命名空间
-=======
 // UpdateNamespace 更新命名空间
->>>>>>> 16a2ce79
 func (n *namespaceService) UpdateNamespace(ctx context.Context, req *model.K8sNamespaceUpdateReq) error {
 	if req == nil {
 		return fmt.Errorf("更新命名空间请求不能为空")
