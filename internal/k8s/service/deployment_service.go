--- conflicted
+++ resolved
@@ -43,19 +43,12 @@
 	GetDeploymentYaml(ctx context.Context, req *model.GetDeploymentYamlReq) (*model.K8sYaml, error)
 	CreateDeployment(ctx context.Context, req *model.CreateDeploymentReq) error
 	UpdateDeployment(ctx context.Context, req *model.UpdateDeploymentReq) error
-<<<<<<< HEAD
-	DeleteDeployment(ctx context.Context, req *model.DeleteDeploymentReq) error
-	RestartDeployment(ctx context.Context, req *model.RestartDeploymentReq) error
-	ScaleDeployment(ctx context.Context, req *model.ScaleDeploymentReq) error
-	GetDeploymentMetrics(ctx context.Context, req *model.GetDeploymentMetricsReq) (*model.K8sDeploymentMetrics, error)
-=======
 	// YAML相关方法
 	CreateDeploymentByYaml(ctx context.Context, req *model.CreateDeploymentByYamlReq) error
 	UpdateDeploymentByYaml(ctx context.Context, req *model.UpdateDeploymentByYamlReq) error
 	DeleteDeployment(ctx context.Context, req *model.DeleteDeploymentReq) error
 	RestartDeployment(ctx context.Context, req *model.RestartDeploymentReq) error
 	ScaleDeployment(ctx context.Context, req *model.ScaleDeploymentReq) error
->>>>>>> 16a2ce79
 	GetDeploymentEvents(ctx context.Context, req *model.GetDeploymentEventsReq) (model.ListResp[*model.K8sDeploymentEvent], error)
 	GetDeploymentPods(ctx context.Context, req *model.GetDeploymentPodsReq) (model.ListResp[*model.K8sPod], error)
 	GetDeploymentHistory(ctx context.Context, req *model.GetDeploymentHistoryReq) (model.ListResp[*model.K8sDeploymentHistory], error)
@@ -76,11 +69,7 @@
 	}
 }
 
-<<<<<<< HEAD
-// CreateDeployment 创建Deployment
-=======
 // CreateDeployment 创建deployment
->>>>>>> 16a2ce79
 func (d *deploymentService) CreateDeployment(ctx context.Context, req *model.CreateDeploymentReq) error {
 	if req == nil {
 		return fmt.Errorf("创建Deployment请求不能为空")
@@ -93,19 +82,11 @@
 	if req.Name == "" {
 		return fmt.Errorf("Deployment名称不能为空")
 	}
-<<<<<<< HEAD
 
 	if req.Namespace == "" {
 		return fmt.Errorf("命名空间不能为空")
 	}
 
-=======
-
-	if req.Namespace == "" {
-		return fmt.Errorf("命名空间不能为空")
-	}
-
->>>>>>> 16a2ce79
 	// 从请求构建Deployment对象
 	deployment, err := utils.BuildDeploymentFromRequest(req)
 	if err != nil {
@@ -136,11 +117,7 @@
 	return nil
 }
 
-<<<<<<< HEAD
-// DeleteDeployment 删除Deployment
-=======
 // DeleteDeployment 删除deployment
->>>>>>> 16a2ce79
 func (d *deploymentService) DeleteDeployment(ctx context.Context, req *model.DeleteDeploymentReq) error {
 	if req == nil {
 		return fmt.Errorf("删除Deployment请求不能为空")
@@ -148,7 +125,6 @@
 
 	if req.ClusterID <= 0 {
 		return fmt.Errorf("集群ID不能为空")
-<<<<<<< HEAD
 	}
 
 	if req.Namespace == "" {
@@ -172,33 +148,7 @@
 	return nil
 }
 
-// GetDeploymentDetails 获取Deployment详情
-=======
-	}
-
-	if req.Namespace == "" {
-		return fmt.Errorf("命名空间不能为空")
-	}
-
-	if req.Name == "" {
-		return fmt.Errorf("Deployment名称不能为空")
-	}
-
-	err := d.deploymentManager.DeleteDeployment(ctx, req.ClusterID, req.Namespace, req.Name, metav1.DeleteOptions{})
-	if err != nil {
-		d.logger.Error("DeleteDeployment: 删除Deployment失败",
-			zap.Error(err),
-			zap.Int("clusterID", req.ClusterID),
-			zap.String("namespace", req.Namespace),
-			zap.String("name", req.Name))
-		return fmt.Errorf("删除Deployment失败: %w", err)
-	}
-
-	return nil
-}
-
 // GetDeploymentDetails 获取deployment详情
->>>>>>> 16a2ce79
 func (d *deploymentService) GetDeploymentDetails(ctx context.Context, req *model.GetDeploymentDetailsReq) (*model.K8sDeployment, error) {
 	if req == nil {
 		return nil, fmt.Errorf("获取Deployment详情请求不能为空")
@@ -240,11 +190,7 @@
 	return k8sDeployment, nil
 }
 
-<<<<<<< HEAD
-// GetDeploymentEvents 获取Deployment事件
-=======
 // GetDeploymentEvents 获取deployment事件
->>>>>>> 16a2ce79
 func (d *deploymentService) GetDeploymentEvents(ctx context.Context, req *model.GetDeploymentEventsReq) (model.ListResp[*model.K8sDeploymentEvent], error) {
 	if req == nil {
 		return model.ListResp[*model.K8sDeploymentEvent]{}, fmt.Errorf("获取Deployment事件请求不能为空")
@@ -267,7 +213,6 @@
 	if limit <= 0 {
 		limit = 100 // 默认获取100个事件
 	}
-<<<<<<< HEAD
 
 	events, total, err := d.deploymentManager.GetDeploymentEvents(ctx, req.ClusterID, req.Namespace, req.Name, limit)
 	if err != nil {
@@ -285,7 +230,7 @@
 	}, nil
 }
 
-// GetDeploymentHistory 获取Deployment版本历史
+// GetDeploymentHistory 获取deployment历史
 func (d *deploymentService) GetDeploymentHistory(ctx context.Context, req *model.GetDeploymentHistoryReq) (model.ListResp[*model.K8sDeploymentHistory], error) {
 	if req == nil {
 		return model.ListResp[*model.K8sDeploymentHistory]{}, fmt.Errorf("获取Deployment历史请求不能为空")
@@ -306,17 +251,10 @@
 	history, total, err := d.deploymentManager.GetDeploymentHistory(ctx, req.ClusterID, req.Namespace, req.Name)
 	if err != nil {
 		d.logger.Error("GetDeploymentHistory: 获取部署历史失败",
-=======
-
-	events, total, err := d.deploymentManager.GetDeploymentEvents(ctx, req.ClusterID, req.Namespace, req.Name, limit)
-	if err != nil {
-		d.logger.Error("GetDeploymentEvents: 获取部署事件失败",
->>>>>>> 16a2ce79
-			zap.Error(err),
-			zap.Int("clusterID", req.ClusterID),
-			zap.String("namespace", req.Namespace),
-			zap.String("name", req.Name))
-<<<<<<< HEAD
+			zap.Error(err),
+			zap.Int("clusterID", req.ClusterID),
+			zap.String("namespace", req.Namespace),
+			zap.String("name", req.Name))
 		return model.ListResp[*model.K8sDeploymentHistory]{}, fmt.Errorf("获取部署历史失败: %w", err)
 	}
 
@@ -326,7 +264,7 @@
 	}, nil
 }
 
-// GetDeploymentList 获取Deployment列表
+// GetDeploymentList 获取deployment列表
 func (d *deploymentService) GetDeploymentList(ctx context.Context, req *model.GetDeploymentListReq) (model.ListResp[*model.K8sDeployment], error) {
 	if req == nil {
 		return model.ListResp[*model.K8sDeployment]{}, fmt.Errorf("获取Deployment列表请求不能为空")
@@ -392,159 +330,7 @@
 	}, nil
 }
 
-// GetDeploymentMetrics 获取Deployment指标
-func (d *deploymentService) GetDeploymentMetrics(ctx context.Context, req *model.GetDeploymentMetricsReq) (*model.K8sDeploymentMetrics, error) {
-	if req == nil {
-		return nil, fmt.Errorf("获取Deployment指标请求不能为空")
-	}
-
-	if req.ClusterID <= 0 {
-		return nil, fmt.Errorf("集群ID不能为空")
-	}
-
-	if req.Namespace == "" {
-		return nil, fmt.Errorf("命名空间不能为空")
-	}
-
-	if req.Name == "" {
-		return nil, fmt.Errorf("Deployment名称不能为空")
-	}
-
-	// 使用 DeploymentManager 获取真实的指标数据
-	metrics, err := d.deploymentManager.GetDeploymentMetrics(ctx, req.ClusterID, req.Namespace, req.Name)
-	if err != nil {
-		d.logger.Error("GetDeploymentMetrics: 获取Deployment指标失败",
-			zap.Error(err),
-			zap.Int("clusterID", req.ClusterID),
-			zap.String("namespace", req.Namespace),
-			zap.String("name", req.Name))
-		return nil, fmt.Errorf("获取Deployment指标失败: %w", err)
-=======
-		return model.ListResp[*model.K8sDeploymentEvent]{}, fmt.Errorf("获取部署事件失败: %w", err)
-	}
-
-	return model.ListResp[*model.K8sDeploymentEvent]{
-		Total: total,
-		Items: events,
-	}, nil
-}
-
-// GetDeploymentHistory 获取deployment历史
-func (d *deploymentService) GetDeploymentHistory(ctx context.Context, req *model.GetDeploymentHistoryReq) (model.ListResp[*model.K8sDeploymentHistory], error) {
-	if req == nil {
-		return model.ListResp[*model.K8sDeploymentHistory]{}, fmt.Errorf("获取Deployment历史请求不能为空")
-	}
-
-	if req.ClusterID <= 0 {
-		return model.ListResp[*model.K8sDeploymentHistory]{}, fmt.Errorf("集群ID不能为空")
-	}
-
-	if req.Namespace == "" {
-		return model.ListResp[*model.K8sDeploymentHistory]{}, fmt.Errorf("命名空间不能为空")
-	}
-
-	if req.Name == "" {
-		return model.ListResp[*model.K8sDeploymentHistory]{}, fmt.Errorf("Deployment名称不能为空")
-	}
-
-	history, total, err := d.deploymentManager.GetDeploymentHistory(ctx, req.ClusterID, req.Namespace, req.Name)
-	if err != nil {
-		d.logger.Error("GetDeploymentHistory: 获取部署历史失败",
-			zap.Error(err),
-			zap.Int("clusterID", req.ClusterID),
-			zap.String("namespace", req.Namespace),
-			zap.String("name", req.Name))
-		return model.ListResp[*model.K8sDeploymentHistory]{}, fmt.Errorf("获取部署历史失败: %w", err)
-	}
-
-	return model.ListResp[*model.K8sDeploymentHistory]{
-		Total: total,
-		Items: history,
-	}, nil
-}
-
-// GetDeploymentList 获取deployment列表
-func (d *deploymentService) GetDeploymentList(ctx context.Context, req *model.GetDeploymentListReq) (model.ListResp[*model.K8sDeployment], error) {
-	if req == nil {
-		return model.ListResp[*model.K8sDeployment]{}, fmt.Errorf("获取Deployment列表请求不能为空")
-	}
-
-	if req.ClusterID <= 0 {
-		return model.ListResp[*model.K8sDeployment]{}, fmt.Errorf("集群ID不能为空")
-	}
-
-	// 构建查询选项
-	listOptions := utils.BuildDeploymentListOptions(req)
-
-	k8sDeployments, err := d.deploymentManager.GetDeploymentList(ctx, req.ClusterID, req.Namespace, listOptions)
-	if err != nil {
-		d.logger.Error("GetDeploymentList: 获取Deployment列表失败",
-			zap.Error(err),
-			zap.Int("clusterID", req.ClusterID),
-			zap.String("namespace", req.Namespace))
-		return model.ListResp[*model.K8sDeployment]{}, fmt.Errorf("获取Deployment列表失败: %w", err)
-	}
-
-	// 根据状态过滤
-	var filteredDeployments []*model.K8sDeployment
-	if req.Status != "" {
-		// 根据状态过滤
-		for _, k8sDeployment := range k8sDeployments {
-			var statusStr string
-			switch k8sDeployment.Status {
-			case model.K8sDeploymentStatusRunning:
-				statusStr = "running"
-			case model.K8sDeploymentStatusStopped:
-				statusStr = "stopped"
-			case model.K8sDeploymentStatusPaused:
-				statusStr = "paused"
-			case model.K8sDeploymentStatusError:
-				statusStr = "error"
-			default:
-				statusStr = "unknown"
-			}
-			if strings.EqualFold(statusStr, req.Status) {
-				filteredDeployments = append(filteredDeployments, k8sDeployment)
-			}
-		}
-	} else {
-		filteredDeployments = k8sDeployments
-	}
-
-	// 分页处理
-	page := req.Page
-	size := req.Size
-	if page <= 0 {
-		page = 1
->>>>>>> 16a2ce79
-	}
-	if size <= 0 {
-		size = 10 // 默认每页显示10条
-	}
-
-	pagedItems, total := utils.PaginateK8sDeployments(filteredDeployments, page, size)
-
-<<<<<<< HEAD
-	d.logger.Debug("GetDeploymentMetrics: 成功获取Deployment指标",
-		zap.Int("clusterID", req.ClusterID),
-		zap.String("namespace", req.Namespace),
-		zap.String("name", req.Name),
-		zap.Float64("cpuUsage", metrics.CPUUsage),
-		zap.Float64("memoryUsage", metrics.MemoryUsage))
-
-	return metrics, nil
-}
-
-// GetDeploymentPods 获取Deployment下的Pod列表
-=======
-	return model.ListResp[*model.K8sDeployment]{
-		Total: total,
-		Items: pagedItems,
-	}, nil
-}
-
 // GetDeploymentPods 获取deployment的pod列表
->>>>>>> 16a2ce79
 func (d *deploymentService) GetDeploymentPods(ctx context.Context, req *model.GetDeploymentPodsReq) (model.ListResp[*model.K8sPod], error) {
 	if req == nil {
 		return model.ListResp[*model.K8sPod]{}, fmt.Errorf("获取Deployment Pods请求不能为空")
@@ -578,11 +364,7 @@
 	}, nil
 }
 
-<<<<<<< HEAD
-// GetDeploymentYaml 获取Deployment YAML
-=======
 // GetDeploymentYaml 获取deployment YAML
->>>>>>> 16a2ce79
 func (d *deploymentService) GetDeploymentYaml(ctx context.Context, req *model.GetDeploymentYamlReq) (*model.K8sYaml, error) {
 	if req == nil {
 		return nil, fmt.Errorf("获取Deployment YAML请求不能为空")
@@ -594,31 +376,6 @@
 
 	if req.Namespace == "" {
 		return nil, fmt.Errorf("命名空间不能为空")
-<<<<<<< HEAD
-	}
-
-	if req.Name == "" {
-		return nil, fmt.Errorf("Deployment名称不能为空")
-	}
-
-	deployment, err := d.deploymentManager.GetDeployment(ctx, req.ClusterID, req.Namespace, req.Name)
-	if err != nil {
-		d.logger.Error("GetDeploymentYaml: 获取Deployment失败",
-			zap.Error(err),
-			zap.Int("clusterID", req.ClusterID),
-			zap.String("namespace", req.Namespace),
-			zap.String("name", req.Name))
-		return nil, fmt.Errorf("获取Deployment失败: %w", err)
-	}
-
-	// 转换为YAML
-	yamlContent, err := utils.DeploymentToYAML(deployment)
-	if err != nil {
-		d.logger.Error("GetDeploymentYaml: 转换为YAML失败",
-			zap.Error(err),
-			zap.String("deploymentName", deployment.Name))
-		return nil, fmt.Errorf("转换为YAML失败: %w", err)
-=======
 	}
 
 	if req.Name == "" {
@@ -675,25 +432,15 @@
 			zap.String("namespace", req.Namespace),
 			zap.String("name", req.Name))
 		return fmt.Errorf("重启Deployment失败: %w", err)
->>>>>>> 16a2ce79
-	}
-
-	return &model.K8sYaml{
-		YAML: yamlContent,
-	}, nil
-}
-
-<<<<<<< HEAD
-// RestartDeployment 重启Deployment
-func (d *deploymentService) RestartDeployment(ctx context.Context, req *model.RestartDeploymentReq) error {
-	if req == nil {
-		return fmt.Errorf("重启Deployment请求不能为空")
-=======
+	}
+
+	return nil
+}
+
 // RollbackDeployment 回滚Deployment
 func (d *deploymentService) RollbackDeployment(ctx context.Context, req *model.RollbackDeploymentReq) error {
 	if req == nil {
 		return fmt.Errorf("回滚Deployment请求不能为空")
->>>>>>> 16a2ce79
 	}
 
 	if req.ClusterID <= 0 {
@@ -708,16 +455,6 @@
 		return fmt.Errorf("Deployment名称不能为空")
 	}
 
-<<<<<<< HEAD
-	err := d.deploymentManager.RestartDeployment(ctx, req.ClusterID, req.Namespace, req.Name)
-	if err != nil {
-		d.logger.Error("RestartDeployment: 重启Deployment失败",
-			zap.Error(err),
-			zap.Int("clusterID", req.ClusterID),
-			zap.String("namespace", req.Namespace),
-			zap.String("name", req.Name))
-		return fmt.Errorf("重启Deployment失败: %w", err)
-=======
 	if req.Revision <= 0 {
 		return fmt.Errorf("回滚版本号必须大于0")
 	}
@@ -731,72 +468,12 @@
 			zap.String("name", req.Name),
 			zap.Int64("revision", req.Revision))
 		return fmt.Errorf("回滚Deployment失败: %w", err)
->>>>>>> 16a2ce79
-	}
-
-	return nil
-}
-
-<<<<<<< HEAD
-// RollbackDeployment 回滚Deployment
-func (d *deploymentService) RollbackDeployment(ctx context.Context, req *model.RollbackDeploymentReq) error {
-	if req == nil {
-		return fmt.Errorf("回滚Deployment请求不能为空")
-=======
+	}
+
+	return nil
+}
+
 // ScaleDeployment 扩缩容deployment
-func (d *deploymentService) ScaleDeployment(ctx context.Context, req *model.ScaleDeploymentReq) error {
-	if req == nil {
-		return fmt.Errorf("扩缩容Deployment请求不能为空")
->>>>>>> 16a2ce79
-	}
-
-	if req.ClusterID <= 0 {
-		return fmt.Errorf("集群ID不能为空")
-	}
-
-	if req.Namespace == "" {
-		return fmt.Errorf("命名空间不能为空")
-	}
-
-	if req.Name == "" {
-		return fmt.Errorf("Deployment名称不能为空")
-	}
-
-<<<<<<< HEAD
-	if req.Revision <= 0 {
-		return fmt.Errorf("回滚版本号必须大于0")
-	}
-
-	err := d.deploymentManager.RollbackDeployment(ctx, req.ClusterID, req.Namespace, req.Name, req.Revision)
-	if err != nil {
-		d.logger.Error("RollbackDeployment: 回滚Deployment失败",
-=======
-	if req.Replicas < 0 {
-		return fmt.Errorf("副本数不能为负数")
-	}
-
-	err := d.deploymentManager.ScaleDeployment(ctx, req.ClusterID, req.Namespace, req.Name, req.Replicas)
-	if err != nil {
-		d.logger.Error("ScaleDeployment: 扩缩容Deployment失败",
->>>>>>> 16a2ce79
-			zap.Error(err),
-			zap.Int("clusterID", req.ClusterID),
-			zap.String("namespace", req.Namespace),
-			zap.String("name", req.Name),
-<<<<<<< HEAD
-			zap.Int64("revision", req.Revision))
-		return fmt.Errorf("回滚Deployment失败: %w", err)
-=======
-			zap.Int32("replicas", req.Replicas))
-		return fmt.Errorf("扩缩容Deployment失败: %w", err)
->>>>>>> 16a2ce79
-	}
-
-	return nil
-}
-
-<<<<<<< HEAD
-// ScaleDeployment 扩缩容Deployment
 func (d *deploymentService) ScaleDeployment(ctx context.Context, req *model.ScaleDeploymentReq) error {
 	if req == nil {
 		return fmt.Errorf("扩缩容Deployment请求不能为空")
@@ -827,7 +504,11 @@
 			zap.String("name", req.Name),
 			zap.Int32("replicas", req.Replicas))
 		return fmt.Errorf("扩缩容Deployment失败: %w", err)
-=======
+	}
+
+	return nil
+}
+
 // UpdateDeployment 更新deployment
 func (d *deploymentService) UpdateDeployment(ctx context.Context, req *model.UpdateDeploymentReq) error {
 	if req == nil {
@@ -893,88 +574,11 @@
 			zap.String("namespace", req.Namespace),
 			zap.String("name", req.Name))
 		return fmt.Errorf("更新Deployment失败: %w", err)
->>>>>>> 16a2ce79
-	}
-
-	return nil
-}
-
-<<<<<<< HEAD
-// UpdateDeployment 更新Deployment
-func (d *deploymentService) UpdateDeployment(ctx context.Context, req *model.UpdateDeploymentReq) error {
-	if req == nil {
-		return fmt.Errorf("更新Deployment请求不能为空")
-	}
-
-	if req.ClusterID <= 0 {
-		return fmt.Errorf("集群ID不能为空")
-	}
-
-	if req.Name == "" {
-		return fmt.Errorf("Deployment名称不能为空")
-	}
-
-	if req.Namespace == "" {
-		return fmt.Errorf("命名空间不能为空")
-	}
-
-	existingDeployment, err := d.deploymentManager.GetDeployment(ctx, req.ClusterID, req.Namespace, req.Name)
-	if err != nil {
-		d.logger.Error("UpdateDeployment: 获取现有Deployment失败",
-			zap.Error(err),
-			zap.Int("clusterID", req.ClusterID),
-			zap.String("namespace", req.Namespace),
-			zap.String("name", req.Name))
-		return fmt.Errorf("获取现有Deployment失败: %w", err)
-	}
-
-	updatedDeployment := existingDeployment.DeepCopy()
-
-	// 如果提供了YAML，使用YAML内容
-	if req.YAML != "" {
-		yamlDeployment, err := utils.YAMLToDeployment(req.YAML)
-		if err != nil {
-			d.logger.Error("UpdateDeployment: 解析YAML失败",
-				zap.Error(err),
-				zap.String("name", req.Name))
-			return fmt.Errorf("解析YAML失败: %w", err)
-		}
-		updatedDeployment.Spec = yamlDeployment.Spec
-		updatedDeployment.Labels = yamlDeployment.Labels
-		updatedDeployment.Annotations = yamlDeployment.Annotations
-	} else {
-		// 更新基本字段
-		if req.Replicas > 0 {
-			updatedDeployment.Spec.Replicas = &req.Replicas
-		}
-		if len(req.Images) > 0 {
-			for i, image := range req.Images {
-				if i < len(updatedDeployment.Spec.Template.Spec.Containers) {
-					updatedDeployment.Spec.Template.Spec.Containers[i].Image = image
-				}
-			}
-		}
-		if req.Labels != nil {
-			updatedDeployment.Labels = req.Labels
-			updatedDeployment.Spec.Template.Labels = req.Labels
-		}
-		if req.Annotations != nil {
-			updatedDeployment.Annotations = req.Annotations
-		}
-	}
-
-	// 验证更新后的Deployment配置
-	if err := utils.ValidateDeployment(updatedDeployment); err != nil {
-		d.logger.Error("UpdateDeployment: Deployment配置验证失败",
-			zap.Error(err),
-			zap.String("name", req.Name))
-		return fmt.Errorf("deployment配置验证失败: %w", err)
-	}
-
-	err = d.deploymentManager.UpdateDeployment(ctx, req.ClusterID, req.Namespace, updatedDeployment)
-	if err != nil {
-		d.logger.Error("UpdateDeployment: 更新Deployment失败",
-=======
+	}
+
+	return nil
+}
+
 // PauseDeployment 暂停Deployment
 func (d *deploymentService) PauseDeployment(ctx context.Context, req *model.PauseDeploymentReq) error {
 	if req == nil {
@@ -1027,82 +631,16 @@
 	err := d.deploymentManager.ResumeDeployment(ctx, req.ClusterID, req.Namespace, req.Name)
 	if err != nil {
 		d.logger.Error("ResumeDeployment: 恢复Deployment失败",
->>>>>>> 16a2ce79
-			zap.Error(err),
-			zap.Int("clusterID", req.ClusterID),
-			zap.String("namespace", req.Namespace),
-			zap.String("name", req.Name))
-<<<<<<< HEAD
-		return fmt.Errorf("更新Deployment失败: %w", err)
-=======
+			zap.Error(err),
+			zap.Int("clusterID", req.ClusterID),
+			zap.String("namespace", req.Namespace),
+			zap.String("name", req.Name))
 		return fmt.Errorf("恢复Deployment失败: %w", err)
->>>>>>> 16a2ce79
-	}
-
-	return nil
-}
-
-<<<<<<< HEAD
-// PauseDeployment 暂停Deployment
-func (d *deploymentService) PauseDeployment(ctx context.Context, req *model.PauseDeploymentReq) error {
-	if req == nil {
-		return fmt.Errorf("暂停Deployment请求不能为空")
-	}
-
-	if req.ClusterID <= 0 {
-		return fmt.Errorf("集群ID不能为空")
-	}
-
-	if req.Namespace == "" {
-		return fmt.Errorf("命名空间不能为空")
-	}
-
-	if req.Name == "" {
-		return fmt.Errorf("Deployment名称不能为空")
-	}
-
-	err := d.deploymentManager.PauseDeployment(ctx, req.ClusterID, req.Namespace, req.Name)
-	if err != nil {
-		d.logger.Error("PauseDeployment: 暂停Deployment失败",
-			zap.Error(err),
-			zap.Int("clusterID", req.ClusterID),
-			zap.String("namespace", req.Namespace),
-			zap.String("name", req.Name))
-		return fmt.Errorf("暂停Deployment失败: %w", err)
-	}
-
-	return nil
-}
-
-// ResumeDeployment 恢复Deployment
-func (d *deploymentService) ResumeDeployment(ctx context.Context, req *model.ResumeDeploymentReq) error {
-	if req == nil {
-		return fmt.Errorf("恢复Deployment请求不能为空")
-	}
-
-	if req.ClusterID <= 0 {
-		return fmt.Errorf("集群ID不能为空")
-	}
-
-	if req.Namespace == "" {
-		return fmt.Errorf("命名空间不能为空")
-	}
-
-	if req.Name == "" {
-		return fmt.Errorf("Deployment名称不能为空")
-	}
-
-	err := d.deploymentManager.ResumeDeployment(ctx, req.ClusterID, req.Namespace, req.Name)
-	if err != nil {
-		d.logger.Error("ResumeDeployment: 恢复Deployment失败",
-			zap.Error(err),
-			zap.Int("clusterID", req.ClusterID),
-			zap.String("namespace", req.Namespace),
-			zap.String("name", req.Name))
-		return fmt.Errorf("恢复Deployment失败: %w", err)
-	}
-
-=======
+	}
+
+	return nil
+}
+
 // CreateDeploymentByYaml 通过YAML创建deployment
 func (d *deploymentService) CreateDeploymentByYaml(ctx context.Context, req *model.CreateDeploymentByYamlReq) error {
 	if req == nil {
@@ -1184,6 +722,5 @@
 		zap.String("namespace", req.Namespace),
 		zap.String("name", req.Name))
 
->>>>>>> 16a2ce79
 	return nil
 }