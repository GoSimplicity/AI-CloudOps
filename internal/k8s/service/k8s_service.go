--- conflicted
+++ resolved
@@ -289,50 +289,6 @@
 		return nil, err
 	}
 
-<<<<<<< HEAD
-	// // 并发处理节点信息
-	// var wg sync.WaitGroup
-	// nodeChan := make(chan *model.K8sNode, len(nodes.Items))
-	// for _, node := range nodes.Items {
-	// 	wg.Add(1)
-	// 	go func(node corev1.Node) {
-	// 		defer wg.Done()
-	// 		k8sNode, err := k8s.BuildK8sNode(ctx, id, node, kubeClient, metricsClient)
-	// 		if err != nil {
-	// 			k.l.Error("构建 K8sNode 失败", zap.Error(err))
-	// 			return
-	// 		}
-	// 		nodeChan <- k8sNode
-	// 	}(node)
-	// }
-
-	g := new(errgroup.Group)
-	nodeChan := make(chan *model.K8sNode, len(nodes.Items))
-
-	for _, node := range nodes.Items {
-		node := node
-		g.Go(func() error {
-			k8sNode, err := k8s.BuildK8sNode(ctx, id, node, kubeClient, metricsClient)
-			if err != nil {
-				k.l.Error("构建 K8sNode 失败", zap.Error(err))
-				return err
-			}
-			nodeChan <- k8sNode
-			return nil
-		})
-	}
-
-	if err := g.Wait(); err != nil {
-		k.l.Error("获取节点信息失败", zap.Error(err))
-		close(nodeChan)
-		return nil, err
-	}
-
-	close(nodeChan)
-	var k8sNodes []*model.K8sNode
-	for k8sNode := range nodeChan {
-		k8sNodes = append(k8sNodes, k8sNode)
-=======
 	// 设置最大并发数
 	const maxConcurrency = 10
 	semaphore := make(chan struct{}, maxConcurrency)
@@ -370,7 +326,6 @@
 	if err := g.Wait(); err != nil {
 		k.l.Error("ListAllNodes: 并发处理节点信息失败", zap.Error(err))
 		return nil, err
->>>>>>> acb206b2
 	}
 
 	return k8sNodes, nil
