/*
 * MIT License
 *
 * Copyright (c) 2024 Bamboo
 *
 * Permission is hereby granted, free of charge, to any person obtaining a copy
 * of this software and associated documentation files (the "Software"), to deal
 * in the Software without restriction, including without limitation the rights
 * to use, copy, modify, merge, publish, distribute, sublicense, and/or sell
 * copies of the Software, and to permit persons to whom the Software is
 * furnished to do so, subject to the following conditions:
 *
 * The above copyright notice and this permission notice shall be included in
 * all copies or substantial portions of the Software.
 *
 * THE SOFTWARE IS PROVIDED "AS IS", WITHOUT WARRANTY OF ANY KIND, EXPRESS OR
 * IMPLIED, INCLUDING BUT NOT LIMITED TO THE WARRANTIES OF MERCHANTABILITY,
 * FITNESS FOR A PARTICULAR PURPOSE AND NONINFRINGEMENT. IN NO EVENT SHALL THE
 * AUTHORS OR COPYRIGHT HOLDERS BE LIABLE FOR ANY CLAIM, DAMAGES OR OTHER
 * LIABILITY, WHETHER IN AN ACTION OF CONTRACT, TORT OR OTHERWISE, ARISING FROM,
 * OUT OF OR IN CONNECTION WITH THE SOFTWARE OR THE USE OR OTHER DEALINGS IN
 * THE SOFTWARE.
 *
 */

package service

import (
	"context"
	"fmt"

	"github.com/GoSimplicity/AI-CloudOps/internal/k8s/client"
	"github.com/GoSimplicity/AI-CloudOps/internal/k8s/dao"
	"github.com/GoSimplicity/AI-CloudOps/internal/k8s/manager"
	"github.com/GoSimplicity/AI-CloudOps/internal/k8s/utils"
	"github.com/GoSimplicity/AI-CloudOps/internal/model"
	"go.uber.org/zap"
	corev1 "k8s.io/api/core/v1"
)

type NodeService interface {
	GetNodeList(ctx context.Context, req *model.GetNodeListReq) (model.ListResp[*model.K8sNode], error)
	GetNodeDetail(ctx context.Context, req *model.GetNodeDetailReq) (*model.K8sNode, error)
	AddOrUpdateNodeLabel(ctx context.Context, req *model.AddLabelNodesReq) error
	GetNodeResource(ctx context.Context, req *model.GetNodeResourceReq) (*model.NodeResource, error)
	GetNodeEvents(ctx context.Context, req *model.GetNodeEventsReq) (model.ListResp[*model.NodeEvent], error)
	GetNodeTaints(ctx context.Context, req *model.GetNodeTaintsReq) (model.ListResp[*model.NodeTaintEntity], error)
	DrainNode(ctx context.Context, req *model.DrainNodeReq) error
	CordonNode(ctx context.Context, req *model.NodeCordonReq) error
	UncordonNode(ctx context.Context, req *model.NodeUncordonReq) error
	DeleteNodeLabel(ctx context.Context, req *model.DeleteLabelNodesReq) error
<<<<<<< HEAD
	GetNodeMetrics(ctx context.Context, req *model.GetNodeMetricsReq) (model.ListResp[*model.NodeMetrics], error)
=======
>>>>>>> 16a2ce79
}

type nodeService struct {
	clusterDao  dao.ClusterDAO
	client      client.K8sClient
	nodeManager manager.NodeManager
	logger      *zap.Logger
}

func NewNodeService(clusterDao dao.ClusterDAO, client client.K8sClient, nodeManager manager.NodeManager, logger *zap.Logger) NodeService {
	return &nodeService{
		clusterDao:  clusterDao,
		client:      client,
		nodeManager: nodeManager,
		logger:      logger,
	}
}

// GetNodeList 获取节点列表
func (n *nodeService) GetNodeList(ctx context.Context, req *model.GetNodeListReq) (model.ListResp[*model.K8sNode], error) {
	if req == nil {
		return model.ListResp[*model.K8sNode]{}, fmt.Errorf("获取节点列表请求不能为空")
<<<<<<< HEAD
	}

	if req.ClusterID <= 0 {
		return model.ListResp[*model.K8sNode]{}, fmt.Errorf("集群 ID 不能为空")
	}

	// 构建查询选项
	listOptions := utils.BuildNodeListOptions(req)

	// 使用 NodeManager 获取节点列表
	nodeList, total, err := n.nodeManager.GetNodeList(ctx, req.ClusterID, listOptions)
	if err != nil {
		n.logger.Error("GetNodeList: 获取节点列表失败", zap.Error(err), zap.Int("clusterID", req.ClusterID))
		return model.ListResp[*model.K8sNode]{}, fmt.Errorf("获取节点列表失败: %w", err)
	}

	nodes := nodeList.Items

	// 根据条件过滤节点
	if len(req.Status) > 0 {
		nodes = utils.FilterNodesByStatus(nodes, req.Status)
	}

	// 分页处理
	start := int64(req.Page-1) * int64(req.Size)
	end := start + int64(req.Size)

	if start > total {
		start = total
	}
	if end > total {
		end = total
	}

	// 获取当前页数据
	var pagedNodes []corev1.Node
	if start < total {
		pagedNodes = nodes[start:end]
	}

	// 转换为响应格式
	var items []*model.K8sNode
	for _, node := range pagedNodes {
		k8sNode, err := n.nodeManager.BuildK8sNode(ctx, req.ClusterID, node)
		if err != nil {
			n.logger.Warn("GetNodeList: 构建节点信息失败", zap.Error(err), zap.String("nodeName", node.Name))
			continue
		}
		items = append(items, k8sNode)
	}

	return model.ListResp[*model.K8sNode]{
		Total: total,
		Items: items,
	}, nil
}

// GetNodeDetail 获取节点详情
func (n *nodeService) GetNodeDetail(ctx context.Context, req *model.GetNodeDetailReq) (*model.K8sNode, error) {
	if req == nil {
		return nil, fmt.Errorf("获取节点详情请求不能为空")
	}

	if req.ClusterID <= 0 {
		return nil, fmt.Errorf("集群 ID 不能为空")
	}

	if req.NodeName == "" {
		return nil, fmt.Errorf("节点名称不能为空")
	}

	// 使用 NodeManager 获取节点
	node, err := n.nodeManager.GetNode(ctx, req.ClusterID, req.NodeName)
	if err != nil {
		n.logger.Error("GetNodeDetail: 获取节点失败", zap.Error(err), zap.Int("clusterID", req.ClusterID), zap.String("nodeName", req.NodeName))
		return nil, fmt.Errorf("获取节点失败: %w", err)
	}

	// 使用 NodeManager 构建详细信息
	k8sNode, err := n.nodeManager.BuildK8sNode(ctx, req.ClusterID, *node)
	if err != nil {
		n.logger.Error("GetNodeDetail: 构建节点详细信息失败", zap.Error(err), zap.Int("clusterID", req.ClusterID), zap.String("nodeName", req.NodeName))
		return nil, fmt.Errorf("构建节点详细信息失败: %w", err)
	}

	return k8sNode, nil
}

// AddOrUpdateNodeLabel 添加或更新节点标签
func (n *nodeService) AddOrUpdateNodeLabel(ctx context.Context, req *model.AddLabelNodesReq) error {
	if req == nil {
		return fmt.Errorf("添加节点标签请求不能为空")
	}

	if req.ClusterID <= 0 {
		return fmt.Errorf("集群 ID 不能为空")
	}

	if req.NodeName == "" {
		return fmt.Errorf("节点名称不能为空")
	}

	if len(req.Labels) == 0 {
		return fmt.Errorf("要添加的标签不能为空")
	}

	// 验证标签
	if err := utils.ValidateNodeLabels(req.Labels); err != nil {
		n.logger.Error("AddOrUpdateNodeLabel: 标签验证失败", zap.Error(err))
		return fmt.Errorf("标签验证失败: %w", err)
	}

	// 使用 NodeManager 添加或更新节点标签
	err := n.nodeManager.AddOrUpdateNodeLabels(ctx, req.ClusterID, req.NodeName, req.Labels, req.Overwrite)
	if err != nil {
		n.logger.Error("AddOrUpdateNodeLabel: 添加节点标签失败", zap.Error(err), zap.Int("clusterID", req.ClusterID), zap.String("nodeName", req.NodeName), zap.Any("labels", req.Labels))
		return fmt.Errorf("添加节点标签失败: %w", err)
	}

	n.logger.Info("AddOrUpdateNodeLabel: 成功添加节点标签", zap.Int("clusterID", req.ClusterID), zap.String("nodeName", req.NodeName), zap.Any("labels", req.Labels), zap.Bool("overwrite", req.Overwrite == 1))
	return nil
}

// DeleteNodeLabel 删除节点标签
func (n *nodeService) DeleteNodeLabel(ctx context.Context, req *model.DeleteLabelNodesReq) error {
	if req == nil {
		return fmt.Errorf("删除节点标签请求不能为空")
	}

	if req.ClusterID <= 0 {
		return fmt.Errorf("集群 ID 不能为空")
	}

	if req.NodeName == "" {
		return fmt.Errorf("节点名称不能为空")
	}

	if len(req.LabelKeys) == 0 {
		return fmt.Errorf("要删除的标签键不能为空")
	}

	// 使用 NodeManager 删除节点标签
	err := n.nodeManager.DeleteNodeLabels(ctx, req.ClusterID, req.NodeName, req.LabelKeys)
	if err != nil {
		n.logger.Error("DeleteNodeLabel: 删除节点标签失败", zap.Error(err), zap.Int("clusterID", req.ClusterID), zap.String("nodeName", req.NodeName), zap.Strings("labelKeys", req.LabelKeys))
		return fmt.Errorf("删除节点标签失败: %w", err)
	}

	n.logger.Info("DeleteNodeLabel: 成功删除节点标签", zap.Int("clusterID", req.ClusterID), zap.String("nodeName", req.NodeName), zap.Strings("labelKeys", req.LabelKeys))

	return nil
}

// GetNodeResource 获取节点资源
func (n *nodeService) GetNodeResource(ctx context.Context, req *model.GetNodeResourceReq) (*model.NodeResource, error) {
	if req == nil {
		return nil, fmt.Errorf("获取节点资源请求不能为空")
	}

	if req.ClusterID <= 0 {
		return nil, fmt.Errorf("集群 ID 不能为空")
	}

	if req.NodeName == "" {
		return nil, fmt.Errorf("节点名称不能为空")
	}

	// 使用 NodeManager 获取节点资源
	resources, err := n.nodeManager.GetNodeResource(ctx, req.ClusterID, req.NodeName)
	if err != nil {
		n.logger.Error("GetNodeResource: 获取节点资源失败", zap.Error(err), zap.Int("clusterID", req.ClusterID), zap.String("nodeName", req.NodeName))
		return nil, fmt.Errorf("获取节点资源失败: %w", err)
	}

	if resources != nil {
		return resources, nil
	}

	return &model.NodeResource{}, nil
}

// GetNodeEvents 获取节点事件
func (n *nodeService) GetNodeEvents(ctx context.Context, req *model.GetNodeEventsReq) (model.ListResp[*model.NodeEvent], error) {
	if req == nil {
		return model.ListResp[*model.NodeEvent]{}, fmt.Errorf("获取节点事件请求不能为空")
	}

	if req.ClusterID <= 0 {
		return model.ListResp[*model.NodeEvent]{}, fmt.Errorf("集群 ID 不能为空")
	}

	if req.NodeName == "" {
		return model.ListResp[*model.NodeEvent]{}, fmt.Errorf("节点名称不能为空")
	}

	// 使用 NodeManager 获取节点事件
	events, total, err := n.nodeManager.GetNodeEvents(ctx, req.ClusterID, req.NodeName, req.Limit)
	if err != nil {
		n.logger.Error("GetNodeEvents: 获取节点事件失败", zap.Error(err), zap.Int("clusterID", req.ClusterID), zap.String("nodeName", req.NodeName))
		return model.ListResp[*model.NodeEvent]{}, fmt.Errorf("获取节点事件失败: %w", err)
	}

	return model.ListResp[*model.NodeEvent]{
		Total: total,
		Items: events,
	}, nil
}

// GetNodeTaints 获取节点污点
func (n *nodeService) GetNodeTaints(ctx context.Context, req *model.GetNodeTaintsReq) (model.ListResp[*model.NodeTaintEntity], error) {
	if req == nil {
		return model.ListResp[*model.NodeTaintEntity]{}, fmt.Errorf("获取节点污点请求不能为空")
	}

	if req.ClusterID <= 0 {
		return model.ListResp[*model.NodeTaintEntity]{}, fmt.Errorf("集群 ID 不能为空")
	}

	if req.NodeName == "" {
		return model.ListResp[*model.NodeTaintEntity]{}, fmt.Errorf("节点名称不能为空")
	}

	// 使用 NodeManager 获取节点污点
	taints, total, err := n.nodeManager.GetNodeTaints(ctx, req.ClusterID, req.NodeName)
	if err != nil {
		n.logger.Error("GetNodeTaints: 获取节点污点失败", zap.Error(err), zap.Int("clusterID", req.ClusterID), zap.String("nodeName", req.NodeName))
		return model.ListResp[*model.NodeTaintEntity]{}, fmt.Errorf("获取节点污点失败: %w", err)
	}

	return model.ListResp[*model.NodeTaintEntity]{
		Total: total,
		Items: taints,
	}, nil
}

// DrainNode 驱逐节点
func (n *nodeService) DrainNode(ctx context.Context, req *model.DrainNodeReq) error {
	if req == nil {
		return fmt.Errorf("驱逐节点请求不能为空")
	}

	if req.ClusterID <= 0 {
		return fmt.Errorf("集群 ID 不能为空")
	}

	if req.NodeName == "" {
		return fmt.Errorf("节点名称不能为空")
	}

	// 使用 NodeManager 驱逐节点
	err := n.nodeManager.DrainNode(ctx, req.ClusterID, req.NodeName, &utils.DrainOptions{
		Force:              req.Force,
		IgnoreDaemonSets:   req.IgnoreDaemonSets,
		DeleteLocalData:    req.DeleteLocalData,
		GracePeriodSeconds: req.GracePeriodSeconds,
		TimeoutSeconds:     req.TimeoutSeconds,
	})
	if err != nil {
		n.logger.Error("DrainNode: 驱逐节点失败", zap.Error(err), zap.Int("clusterID", req.ClusterID), zap.String("nodeName", req.NodeName))
		return fmt.Errorf("驱逐节点失败: %w", err)
	}

	return nil
}

// CordonNode 禁止节点调度
func (n *nodeService) CordonNode(ctx context.Context, req *model.NodeCordonReq) error {
	if req == nil {
		return fmt.Errorf("禁止节点调度请求不能为空")
=======
	}

	if req.ClusterID <= 0 {
		return model.ListResp[*model.K8sNode]{}, fmt.Errorf("集群 ID 不能为空")
	}

	// 构建查询选项
	listOptions := utils.BuildNodeListOptions(req)

	// 使用 NodeManager 获取节点列表
	nodeList, total, err := n.nodeManager.GetNodeList(ctx, req.ClusterID, listOptions)
	if err != nil {
		n.logger.Error("GetNodeList: 获取节点列表失败", zap.Error(err), zap.Int("clusterID", req.ClusterID))
		return model.ListResp[*model.K8sNode]{}, fmt.Errorf("获取节点列表失败: %w", err)
	}

	nodes := nodeList.Items

	// 根据条件过滤节点
	if len(req.Status) > 0 {
		nodes = utils.FilterNodesByStatus(nodes, req.Status)
	}

	// 分页处理
	start := int64(req.Page-1) * int64(req.Size)
	end := start + int64(req.Size)

	if start > total {
		start = total
	}
	if end > total {
		end = total
	}

	// 获取当前页数据
	var pagedNodes []corev1.Node
	if start < total {
		pagedNodes = nodes[start:end]
	}

	// 转换为响应格式
	var items []*model.K8sNode
	for _, node := range pagedNodes {
		k8sNode, err := n.nodeManager.BuildK8sNode(ctx, req.ClusterID, node)
		if err != nil {
			n.logger.Warn("GetNodeList: 构建节点信息失败", zap.Error(err), zap.String("nodeName", node.Name))
			continue
		}
		items = append(items, k8sNode)
	}

	return model.ListResp[*model.K8sNode]{
		Total: total,
		Items: items,
	}, nil
}

// GetNodeDetail 获取节点详情
func (n *nodeService) GetNodeDetail(ctx context.Context, req *model.GetNodeDetailReq) (*model.K8sNode, error) {
	if req == nil {
		return nil, fmt.Errorf("获取节点详情请求不能为空")
	}

	if req.ClusterID <= 0 {
		return nil, fmt.Errorf("集群 ID 不能为空")
	}

	if req.NodeName == "" {
		return nil, fmt.Errorf("节点名称不能为空")
	}

	// 使用 NodeManager 获取节点
	node, err := n.nodeManager.GetNode(ctx, req.ClusterID, req.NodeName)
	if err != nil {
		n.logger.Error("GetNodeDetail: 获取节点失败", zap.Error(err), zap.Int("clusterID", req.ClusterID), zap.String("nodeName", req.NodeName))
		return nil, fmt.Errorf("获取节点失败: %w", err)
	}

	// 使用 NodeManager 构建详细信息
	k8sNode, err := n.nodeManager.BuildK8sNode(ctx, req.ClusterID, *node)
	if err != nil {
		n.logger.Error("GetNodeDetail: 构建节点详细信息失败", zap.Error(err), zap.Int("clusterID", req.ClusterID), zap.String("nodeName", req.NodeName))
		return nil, fmt.Errorf("构建节点详细信息失败: %w", err)
	}

	return k8sNode, nil
}

// AddOrUpdateNodeLabel 添加或更新节点标签
func (n *nodeService) AddOrUpdateNodeLabel(ctx context.Context, req *model.AddLabelNodesReq) error {
	if req == nil {
		return fmt.Errorf("添加节点标签请求不能为空")
	}

	if req.ClusterID <= 0 {
		return fmt.Errorf("集群 ID 不能为空")
	}

	if req.NodeName == "" {
		return fmt.Errorf("节点名称不能为空")
	}

	if len(req.Labels) == 0 {
		return fmt.Errorf("要添加的标签不能为空")
	}

	// 验证标签
	if err := utils.ValidateNodeLabels(req.Labels); err != nil {
		n.logger.Error("AddOrUpdateNodeLabel: 标签验证失败", zap.Error(err))
		return fmt.Errorf("标签验证失败: %w", err)
	}

	// 使用 NodeManager 添加或更新节点标签
	err := n.nodeManager.AddOrUpdateNodeLabels(ctx, req.ClusterID, req.NodeName, req.Labels, req.Overwrite)
	if err != nil {
		n.logger.Error("AddOrUpdateNodeLabel: 添加节点标签失败", zap.Error(err), zap.Int("clusterID", req.ClusterID), zap.String("nodeName", req.NodeName), zap.Any("labels", req.Labels))
		return fmt.Errorf("添加节点标签失败: %w", err)
	}

	n.logger.Info("AddOrUpdateNodeLabel: 成功添加节点标签", zap.Int("clusterID", req.ClusterID), zap.String("nodeName", req.NodeName), zap.Any("labels", req.Labels), zap.Bool("overwrite", req.Overwrite == 1))
	return nil
}

// DeleteNodeLabel 删除节点标签
func (n *nodeService) DeleteNodeLabel(ctx context.Context, req *model.DeleteLabelNodesReq) error {
	if req == nil {
		return fmt.Errorf("删除节点标签请求不能为空")
	}

	if req.ClusterID <= 0 {
		return fmt.Errorf("集群 ID 不能为空")
	}

	if req.NodeName == "" {
		return fmt.Errorf("节点名称不能为空")
	}

	if len(req.LabelKeys) == 0 {
		return fmt.Errorf("要删除的标签键不能为空")
	}

	// 使用 NodeManager 删除节点标签
	err := n.nodeManager.DeleteNodeLabels(ctx, req.ClusterID, req.NodeName, req.LabelKeys)
	if err != nil {
		n.logger.Error("DeleteNodeLabel: 删除节点标签失败", zap.Error(err), zap.Int("clusterID", req.ClusterID), zap.String("nodeName", req.NodeName), zap.Strings("labelKeys", req.LabelKeys))
		return fmt.Errorf("删除节点标签失败: %w", err)
	}

	n.logger.Info("DeleteNodeLabel: 成功删除节点标签", zap.Int("clusterID", req.ClusterID), zap.String("nodeName", req.NodeName), zap.Strings("labelKeys", req.LabelKeys))

	return nil
}

// GetNodeResource 获取节点资源
func (n *nodeService) GetNodeResource(ctx context.Context, req *model.GetNodeResourceReq) (*model.NodeResource, error) {
	if req == nil {
		return nil, fmt.Errorf("获取节点资源请求不能为空")
	}

	if req.ClusterID <= 0 {
		return nil, fmt.Errorf("集群 ID 不能为空")
	}

	if req.NodeName == "" {
		return nil, fmt.Errorf("节点名称不能为空")
	}

	// 使用 NodeManager 获取节点资源
	resources, err := n.nodeManager.GetNodeResource(ctx, req.ClusterID, req.NodeName)
	if err != nil {
		n.logger.Error("GetNodeResource: 获取节点资源失败", zap.Error(err), zap.Int("clusterID", req.ClusterID), zap.String("nodeName", req.NodeName))
		return nil, fmt.Errorf("获取节点资源失败: %w", err)
	}

	if resources != nil {
		return resources, nil
	}

	return &model.NodeResource{}, nil
}

// GetNodeEvents 获取节点事件
func (n *nodeService) GetNodeEvents(ctx context.Context, req *model.GetNodeEventsReq) (model.ListResp[*model.NodeEvent], error) {
	if req == nil {
		return model.ListResp[*model.NodeEvent]{}, fmt.Errorf("获取节点事件请求不能为空")
	}

	if req.ClusterID <= 0 {
		return model.ListResp[*model.NodeEvent]{}, fmt.Errorf("集群 ID 不能为空")
	}

	if req.NodeName == "" {
		return model.ListResp[*model.NodeEvent]{}, fmt.Errorf("节点名称不能为空")
	}

	// 使用 NodeManager 获取节点事件
	events, total, err := n.nodeManager.GetNodeEvents(ctx, req.ClusterID, req.NodeName, req.Limit)
	if err != nil {
		n.logger.Error("GetNodeEvents: 获取节点事件失败", zap.Error(err), zap.Int("clusterID", req.ClusterID), zap.String("nodeName", req.NodeName))
		return model.ListResp[*model.NodeEvent]{}, fmt.Errorf("获取节点事件失败: %w", err)
	}

	return model.ListResp[*model.NodeEvent]{
		Total: total,
		Items: events,
	}, nil
}

// GetNodeTaints 获取节点污点
func (n *nodeService) GetNodeTaints(ctx context.Context, req *model.GetNodeTaintsReq) (model.ListResp[*model.NodeTaintEntity], error) {
	if req == nil {
		return model.ListResp[*model.NodeTaintEntity]{}, fmt.Errorf("获取节点污点请求不能为空")
	}

	if req.ClusterID <= 0 {
		return model.ListResp[*model.NodeTaintEntity]{}, fmt.Errorf("集群 ID 不能为空")
	}

	if req.NodeName == "" {
		return model.ListResp[*model.NodeTaintEntity]{}, fmt.Errorf("节点名称不能为空")
	}

	// 使用 NodeManager 获取节点污点
	taints, total, err := n.nodeManager.GetNodeTaints(ctx, req.ClusterID, req.NodeName)
	if err != nil {
		n.logger.Error("GetNodeTaints: 获取节点污点失败", zap.Error(err), zap.Int("clusterID", req.ClusterID), zap.String("nodeName", req.NodeName))
		return model.ListResp[*model.NodeTaintEntity]{}, fmt.Errorf("获取节点污点失败: %w", err)
	}

	return model.ListResp[*model.NodeTaintEntity]{
		Total: total,
		Items: taints,
	}, nil
}

// DrainNode 驱逐节点
func (n *nodeService) DrainNode(ctx context.Context, req *model.DrainNodeReq) error {
	if req == nil {
		return fmt.Errorf("驱逐节点请求不能为空")
>>>>>>> 16a2ce79
	}

	if req.ClusterID <= 0 {
		return fmt.Errorf("集群 ID 不能为空")
	}

	if req.NodeName == "" {
		return fmt.Errorf("节点名称不能为空")
	}

<<<<<<< HEAD
	// 使用 NodeManager 禁止节点调度
	if err := n.nodeManager.CordonNode(ctx, req.ClusterID, req.NodeName); err != nil {
		n.logger.Error("CordonNode: 禁止节点调度失败", zap.Error(err), zap.Int("clusterID", req.ClusterID), zap.String("nodeName", req.NodeName))
		return fmt.Errorf("禁止节点 %s 调度失败: %w", req.NodeName, err)
=======
	// 使用 NodeManager 驱逐节点
	err := n.nodeManager.DrainNode(ctx, req.ClusterID, req.NodeName, &utils.DrainOptions{
		Force:              req.Force,
		IgnoreDaemonSets:   req.IgnoreDaemonSets,
		DeleteLocalData:    req.DeleteLocalData,
		GracePeriodSeconds: req.GracePeriodSeconds,
		TimeoutSeconds:     req.TimeoutSeconds,
	})
	if err != nil {
		n.logger.Error("DrainNode: 驱逐节点失败", zap.Error(err), zap.Int("clusterID", req.ClusterID), zap.String("nodeName", req.NodeName))
		return fmt.Errorf("驱逐节点失败: %w", err)
>>>>>>> 16a2ce79
	}

	return nil
}

<<<<<<< HEAD
// UncordonNode 解除节点调度限制
func (n *nodeService) UncordonNode(ctx context.Context, req *model.NodeUncordonReq) error {
	if req == nil {
		return fmt.Errorf("解除节点调度限制请求不能为空")
=======
// CordonNode 禁止节点调度
func (n *nodeService) CordonNode(ctx context.Context, req *model.NodeCordonReq) error {
	if req == nil {
		return fmt.Errorf("禁止节点调度请求不能为空")
>>>>>>> 16a2ce79
	}

	if req.ClusterID <= 0 {
		return fmt.Errorf("集群 ID 不能为空")
	}

	if req.NodeName == "" {
		return fmt.Errorf("节点名称不能为空")
	}

<<<<<<< HEAD
	// 使用 NodeManager 解除节点调度限制
	if err := n.nodeManager.UncordonNode(ctx, req.ClusterID, req.NodeName); err != nil {
		n.logger.Error("UncordonNode: 解除节点调度限制失败", zap.Error(err), zap.Int("clusterID", req.ClusterID), zap.String("nodeName", req.NodeName))
		return fmt.Errorf("解除节点 %s 调度限制失败: %w", req.NodeName, err)
=======
	// 使用 NodeManager 禁止节点调度
	if err := n.nodeManager.CordonNode(ctx, req.ClusterID, req.NodeName); err != nil {
		n.logger.Error("CordonNode: 禁止节点调度失败", zap.Error(err), zap.Int("clusterID", req.ClusterID), zap.String("nodeName", req.NodeName))
		return fmt.Errorf("禁止节点 %s 调度失败: %w", req.NodeName, err)
>>>>>>> 16a2ce79
	}

	return nil
}

<<<<<<< HEAD
// GetNodeMetrics 获取节点指标
func (n *nodeService) GetNodeMetrics(ctx context.Context, req *model.GetNodeMetricsReq) (model.ListResp[*model.NodeMetrics], error) {
	if req == nil {
		return model.ListResp[*model.NodeMetrics]{}, fmt.Errorf("获取节点指标请求不能为空")
	}

	if req.ClusterID <= 0 {
		return model.ListResp[*model.NodeMetrics]{}, fmt.Errorf("集群 ID 不能为空")
	}

	// 使用 NodeManager 获取节点指标
	metrics, total, err := n.nodeManager.GetNodeMetrics(ctx, req.ClusterID, req.NodeNames)
	if err != nil {
		n.logger.Error("GetNodeMetrics: 获取节点指标失败", zap.Error(err), zap.Int("clusterID", req.ClusterID))
		return model.ListResp[*model.NodeMetrics]{}, fmt.Errorf("获取节点指标失败: %w", err)
	}

	return model.ListResp[*model.NodeMetrics]{
		Total: total,
		Items: metrics,
	}, nil
=======
// UncordonNode 解除节点调度限制
func (n *nodeService) UncordonNode(ctx context.Context, req *model.NodeUncordonReq) error {
	if req == nil {
		return fmt.Errorf("解除节点调度限制请求不能为空")
	}

	if req.ClusterID <= 0 {
		return fmt.Errorf("集群 ID 不能为空")
	}

	if req.NodeName == "" {
		return fmt.Errorf("节点名称不能为空")
	}

	// 使用 NodeManager 解除节点调度限制
	if err := n.nodeManager.UncordonNode(ctx, req.ClusterID, req.NodeName); err != nil {
		n.logger.Error("UncordonNode: 解除节点调度限制失败", zap.Error(err), zap.Int("clusterID", req.ClusterID), zap.String("nodeName", req.NodeName))
		return fmt.Errorf("解除节点 %s 调度限制失败: %w", req.NodeName, err)
	}

	return nil
>>>>>>> 16a2ce79
}<|MERGE_RESOLUTION|>--- conflicted
+++ resolved
@@ -49,10 +49,6 @@
 	CordonNode(ctx context.Context, req *model.NodeCordonReq) error
 	UncordonNode(ctx context.Context, req *model.NodeUncordonReq) error
 	DeleteNodeLabel(ctx context.Context, req *model.DeleteLabelNodesReq) error
-<<<<<<< HEAD
-	GetNodeMetrics(ctx context.Context, req *model.GetNodeMetricsReq) (model.ListResp[*model.NodeMetrics], error)
-=======
->>>>>>> 16a2ce79
 }
 
 type nodeService struct {
@@ -75,7 +71,6 @@
 func (n *nodeService) GetNodeList(ctx context.Context, req *model.GetNodeListReq) (model.ListResp[*model.K8sNode], error) {
 	if req == nil {
 		return model.ListResp[*model.K8sNode]{}, fmt.Errorf("获取节点列表请求不能为空")
-<<<<<<< HEAD
 	}
 
 	if req.ClusterID <= 0 {
@@ -345,360 +340,44 @@
 func (n *nodeService) CordonNode(ctx context.Context, req *model.NodeCordonReq) error {
 	if req == nil {
 		return fmt.Errorf("禁止节点调度请求不能为空")
-=======
-	}
-
-	if req.ClusterID <= 0 {
-		return model.ListResp[*model.K8sNode]{}, fmt.Errorf("集群 ID 不能为空")
-	}
-
-	// 构建查询选项
-	listOptions := utils.BuildNodeListOptions(req)
-
-	// 使用 NodeManager 获取节点列表
-	nodeList, total, err := n.nodeManager.GetNodeList(ctx, req.ClusterID, listOptions)
-	if err != nil {
-		n.logger.Error("GetNodeList: 获取节点列表失败", zap.Error(err), zap.Int("clusterID", req.ClusterID))
-		return model.ListResp[*model.K8sNode]{}, fmt.Errorf("获取节点列表失败: %w", err)
-	}
-
-	nodes := nodeList.Items
-
-	// 根据条件过滤节点
-	if len(req.Status) > 0 {
-		nodes = utils.FilterNodesByStatus(nodes, req.Status)
-	}
-
-	// 分页处理
-	start := int64(req.Page-1) * int64(req.Size)
-	end := start + int64(req.Size)
-
-	if start > total {
-		start = total
-	}
-	if end > total {
-		end = total
-	}
-
-	// 获取当前页数据
-	var pagedNodes []corev1.Node
-	if start < total {
-		pagedNodes = nodes[start:end]
-	}
-
-	// 转换为响应格式
-	var items []*model.K8sNode
-	for _, node := range pagedNodes {
-		k8sNode, err := n.nodeManager.BuildK8sNode(ctx, req.ClusterID, node)
-		if err != nil {
-			n.logger.Warn("GetNodeList: 构建节点信息失败", zap.Error(err), zap.String("nodeName", node.Name))
-			continue
-		}
-		items = append(items, k8sNode)
-	}
-
-	return model.ListResp[*model.K8sNode]{
-		Total: total,
-		Items: items,
-	}, nil
-}
-
-// GetNodeDetail 获取节点详情
-func (n *nodeService) GetNodeDetail(ctx context.Context, req *model.GetNodeDetailReq) (*model.K8sNode, error) {
-	if req == nil {
-		return nil, fmt.Errorf("获取节点详情请求不能为空")
-	}
-
-	if req.ClusterID <= 0 {
-		return nil, fmt.Errorf("集群 ID 不能为空")
-	}
-
-	if req.NodeName == "" {
-		return nil, fmt.Errorf("节点名称不能为空")
-	}
-
-	// 使用 NodeManager 获取节点
-	node, err := n.nodeManager.GetNode(ctx, req.ClusterID, req.NodeName)
-	if err != nil {
-		n.logger.Error("GetNodeDetail: 获取节点失败", zap.Error(err), zap.Int("clusterID", req.ClusterID), zap.String("nodeName", req.NodeName))
-		return nil, fmt.Errorf("获取节点失败: %w", err)
-	}
-
-	// 使用 NodeManager 构建详细信息
-	k8sNode, err := n.nodeManager.BuildK8sNode(ctx, req.ClusterID, *node)
-	if err != nil {
-		n.logger.Error("GetNodeDetail: 构建节点详细信息失败", zap.Error(err), zap.Int("clusterID", req.ClusterID), zap.String("nodeName", req.NodeName))
-		return nil, fmt.Errorf("构建节点详细信息失败: %w", err)
-	}
-
-	return k8sNode, nil
-}
-
-// AddOrUpdateNodeLabel 添加或更新节点标签
-func (n *nodeService) AddOrUpdateNodeLabel(ctx context.Context, req *model.AddLabelNodesReq) error {
-	if req == nil {
-		return fmt.Errorf("添加节点标签请求不能为空")
-	}
-
-	if req.ClusterID <= 0 {
-		return fmt.Errorf("集群 ID 不能为空")
-	}
-
-	if req.NodeName == "" {
-		return fmt.Errorf("节点名称不能为空")
-	}
-
-	if len(req.Labels) == 0 {
-		return fmt.Errorf("要添加的标签不能为空")
-	}
-
-	// 验证标签
-	if err := utils.ValidateNodeLabels(req.Labels); err != nil {
-		n.logger.Error("AddOrUpdateNodeLabel: 标签验证失败", zap.Error(err))
-		return fmt.Errorf("标签验证失败: %w", err)
-	}
-
-	// 使用 NodeManager 添加或更新节点标签
-	err := n.nodeManager.AddOrUpdateNodeLabels(ctx, req.ClusterID, req.NodeName, req.Labels, req.Overwrite)
-	if err != nil {
-		n.logger.Error("AddOrUpdateNodeLabel: 添加节点标签失败", zap.Error(err), zap.Int("clusterID", req.ClusterID), zap.String("nodeName", req.NodeName), zap.Any("labels", req.Labels))
-		return fmt.Errorf("添加节点标签失败: %w", err)
-	}
-
-	n.logger.Info("AddOrUpdateNodeLabel: 成功添加节点标签", zap.Int("clusterID", req.ClusterID), zap.String("nodeName", req.NodeName), zap.Any("labels", req.Labels), zap.Bool("overwrite", req.Overwrite == 1))
-	return nil
-}
-
-// DeleteNodeLabel 删除节点标签
-func (n *nodeService) DeleteNodeLabel(ctx context.Context, req *model.DeleteLabelNodesReq) error {
-	if req == nil {
-		return fmt.Errorf("删除节点标签请求不能为空")
-	}
-
-	if req.ClusterID <= 0 {
-		return fmt.Errorf("集群 ID 不能为空")
-	}
-
-	if req.NodeName == "" {
-		return fmt.Errorf("节点名称不能为空")
-	}
-
-	if len(req.LabelKeys) == 0 {
-		return fmt.Errorf("要删除的标签键不能为空")
-	}
-
-	// 使用 NodeManager 删除节点标签
-	err := n.nodeManager.DeleteNodeLabels(ctx, req.ClusterID, req.NodeName, req.LabelKeys)
-	if err != nil {
-		n.logger.Error("DeleteNodeLabel: 删除节点标签失败", zap.Error(err), zap.Int("clusterID", req.ClusterID), zap.String("nodeName", req.NodeName), zap.Strings("labelKeys", req.LabelKeys))
-		return fmt.Errorf("删除节点标签失败: %w", err)
-	}
-
-	n.logger.Info("DeleteNodeLabel: 成功删除节点标签", zap.Int("clusterID", req.ClusterID), zap.String("nodeName", req.NodeName), zap.Strings("labelKeys", req.LabelKeys))
-
-	return nil
-}
-
-// GetNodeResource 获取节点资源
-func (n *nodeService) GetNodeResource(ctx context.Context, req *model.GetNodeResourceReq) (*model.NodeResource, error) {
-	if req == nil {
-		return nil, fmt.Errorf("获取节点资源请求不能为空")
-	}
-
-	if req.ClusterID <= 0 {
-		return nil, fmt.Errorf("集群 ID 不能为空")
-	}
-
-	if req.NodeName == "" {
-		return nil, fmt.Errorf("节点名称不能为空")
-	}
-
-	// 使用 NodeManager 获取节点资源
-	resources, err := n.nodeManager.GetNodeResource(ctx, req.ClusterID, req.NodeName)
-	if err != nil {
-		n.logger.Error("GetNodeResource: 获取节点资源失败", zap.Error(err), zap.Int("clusterID", req.ClusterID), zap.String("nodeName", req.NodeName))
-		return nil, fmt.Errorf("获取节点资源失败: %w", err)
-	}
-
-	if resources != nil {
-		return resources, nil
-	}
-
-	return &model.NodeResource{}, nil
-}
-
-// GetNodeEvents 获取节点事件
-func (n *nodeService) GetNodeEvents(ctx context.Context, req *model.GetNodeEventsReq) (model.ListResp[*model.NodeEvent], error) {
-	if req == nil {
-		return model.ListResp[*model.NodeEvent]{}, fmt.Errorf("获取节点事件请求不能为空")
-	}
-
-	if req.ClusterID <= 0 {
-		return model.ListResp[*model.NodeEvent]{}, fmt.Errorf("集群 ID 不能为空")
-	}
-
-	if req.NodeName == "" {
-		return model.ListResp[*model.NodeEvent]{}, fmt.Errorf("节点名称不能为空")
-	}
-
-	// 使用 NodeManager 获取节点事件
-	events, total, err := n.nodeManager.GetNodeEvents(ctx, req.ClusterID, req.NodeName, req.Limit)
-	if err != nil {
-		n.logger.Error("GetNodeEvents: 获取节点事件失败", zap.Error(err), zap.Int("clusterID", req.ClusterID), zap.String("nodeName", req.NodeName))
-		return model.ListResp[*model.NodeEvent]{}, fmt.Errorf("获取节点事件失败: %w", err)
-	}
-
-	return model.ListResp[*model.NodeEvent]{
-		Total: total,
-		Items: events,
-	}, nil
-}
-
-// GetNodeTaints 获取节点污点
-func (n *nodeService) GetNodeTaints(ctx context.Context, req *model.GetNodeTaintsReq) (model.ListResp[*model.NodeTaintEntity], error) {
-	if req == nil {
-		return model.ListResp[*model.NodeTaintEntity]{}, fmt.Errorf("获取节点污点请求不能为空")
-	}
-
-	if req.ClusterID <= 0 {
-		return model.ListResp[*model.NodeTaintEntity]{}, fmt.Errorf("集群 ID 不能为空")
-	}
-
-	if req.NodeName == "" {
-		return model.ListResp[*model.NodeTaintEntity]{}, fmt.Errorf("节点名称不能为空")
-	}
-
-	// 使用 NodeManager 获取节点污点
-	taints, total, err := n.nodeManager.GetNodeTaints(ctx, req.ClusterID, req.NodeName)
-	if err != nil {
-		n.logger.Error("GetNodeTaints: 获取节点污点失败", zap.Error(err), zap.Int("clusterID", req.ClusterID), zap.String("nodeName", req.NodeName))
-		return model.ListResp[*model.NodeTaintEntity]{}, fmt.Errorf("获取节点污点失败: %w", err)
-	}
-
-	return model.ListResp[*model.NodeTaintEntity]{
-		Total: total,
-		Items: taints,
-	}, nil
-}
-
-// DrainNode 驱逐节点
-func (n *nodeService) DrainNode(ctx context.Context, req *model.DrainNodeReq) error {
-	if req == nil {
-		return fmt.Errorf("驱逐节点请求不能为空")
->>>>>>> 16a2ce79
-	}
-
-	if req.ClusterID <= 0 {
-		return fmt.Errorf("集群 ID 不能为空")
-	}
-
-	if req.NodeName == "" {
-		return fmt.Errorf("节点名称不能为空")
-	}
-
-<<<<<<< HEAD
+	}
+
+	if req.ClusterID <= 0 {
+		return fmt.Errorf("集群 ID 不能为空")
+	}
+
+	if req.NodeName == "" {
+		return fmt.Errorf("节点名称不能为空")
+	}
+
 	// 使用 NodeManager 禁止节点调度
 	if err := n.nodeManager.CordonNode(ctx, req.ClusterID, req.NodeName); err != nil {
 		n.logger.Error("CordonNode: 禁止节点调度失败", zap.Error(err), zap.Int("clusterID", req.ClusterID), zap.String("nodeName", req.NodeName))
 		return fmt.Errorf("禁止节点 %s 调度失败: %w", req.NodeName, err)
-=======
-	// 使用 NodeManager 驱逐节点
-	err := n.nodeManager.DrainNode(ctx, req.ClusterID, req.NodeName, &utils.DrainOptions{
-		Force:              req.Force,
-		IgnoreDaemonSets:   req.IgnoreDaemonSets,
-		DeleteLocalData:    req.DeleteLocalData,
-		GracePeriodSeconds: req.GracePeriodSeconds,
-		TimeoutSeconds:     req.TimeoutSeconds,
-	})
-	if err != nil {
-		n.logger.Error("DrainNode: 驱逐节点失败", zap.Error(err), zap.Int("clusterID", req.ClusterID), zap.String("nodeName", req.NodeName))
-		return fmt.Errorf("驱逐节点失败: %w", err)
->>>>>>> 16a2ce79
-	}
-
-	return nil
-}
-
-<<<<<<< HEAD
+	}
+
+	return nil
+}
+
 // UncordonNode 解除节点调度限制
 func (n *nodeService) UncordonNode(ctx context.Context, req *model.NodeUncordonReq) error {
 	if req == nil {
 		return fmt.Errorf("解除节点调度限制请求不能为空")
-=======
-// CordonNode 禁止节点调度
-func (n *nodeService) CordonNode(ctx context.Context, req *model.NodeCordonReq) error {
-	if req == nil {
-		return fmt.Errorf("禁止节点调度请求不能为空")
->>>>>>> 16a2ce79
-	}
-
-	if req.ClusterID <= 0 {
-		return fmt.Errorf("集群 ID 不能为空")
-	}
-
-	if req.NodeName == "" {
-		return fmt.Errorf("节点名称不能为空")
-	}
-
-<<<<<<< HEAD
+	}
+
+	if req.ClusterID <= 0 {
+		return fmt.Errorf("集群 ID 不能为空")
+	}
+
+	if req.NodeName == "" {
+		return fmt.Errorf("节点名称不能为空")
+	}
+
 	// 使用 NodeManager 解除节点调度限制
 	if err := n.nodeManager.UncordonNode(ctx, req.ClusterID, req.NodeName); err != nil {
 		n.logger.Error("UncordonNode: 解除节点调度限制失败", zap.Error(err), zap.Int("clusterID", req.ClusterID), zap.String("nodeName", req.NodeName))
 		return fmt.Errorf("解除节点 %s 调度限制失败: %w", req.NodeName, err)
-=======
-	// 使用 NodeManager 禁止节点调度
-	if err := n.nodeManager.CordonNode(ctx, req.ClusterID, req.NodeName); err != nil {
-		n.logger.Error("CordonNode: 禁止节点调度失败", zap.Error(err), zap.Int("clusterID", req.ClusterID), zap.String("nodeName", req.NodeName))
-		return fmt.Errorf("禁止节点 %s 调度失败: %w", req.NodeName, err)
->>>>>>> 16a2ce79
-	}
-
-	return nil
-}
-
-<<<<<<< HEAD
-// GetNodeMetrics 获取节点指标
-func (n *nodeService) GetNodeMetrics(ctx context.Context, req *model.GetNodeMetricsReq) (model.ListResp[*model.NodeMetrics], error) {
-	if req == nil {
-		return model.ListResp[*model.NodeMetrics]{}, fmt.Errorf("获取节点指标请求不能为空")
-	}
-
-	if req.ClusterID <= 0 {
-		return model.ListResp[*model.NodeMetrics]{}, fmt.Errorf("集群 ID 不能为空")
-	}
-
-	// 使用 NodeManager 获取节点指标
-	metrics, total, err := n.nodeManager.GetNodeMetrics(ctx, req.ClusterID, req.NodeNames)
-	if err != nil {
-		n.logger.Error("GetNodeMetrics: 获取节点指标失败", zap.Error(err), zap.Int("clusterID", req.ClusterID))
-		return model.ListResp[*model.NodeMetrics]{}, fmt.Errorf("获取节点指标失败: %w", err)
-	}
-
-	return model.ListResp[*model.NodeMetrics]{
-		Total: total,
-		Items: metrics,
-	}, nil
-=======
-// UncordonNode 解除节点调度限制
-func (n *nodeService) UncordonNode(ctx context.Context, req *model.NodeUncordonReq) error {
-	if req == nil {
-		return fmt.Errorf("解除节点调度限制请求不能为空")
-	}
-
-	if req.ClusterID <= 0 {
-		return fmt.Errorf("集群 ID 不能为空")
-	}
-
-	if req.NodeName == "" {
-		return fmt.Errorf("节点名称不能为空")
-	}
-
-	// 使用 NodeManager 解除节点调度限制
-	if err := n.nodeManager.UncordonNode(ctx, req.ClusterID, req.NodeName); err != nil {
-		n.logger.Error("UncordonNode: 解除节点调度限制失败", zap.Error(err), zap.Int("clusterID", req.ClusterID), zap.String("nodeName", req.NodeName))
-		return fmt.Errorf("解除节点 %s 调度限制失败: %w", req.NodeName, err)
-	}
-
-	return nil
->>>>>>> 16a2ce79
+	}
+
+	return nil
 }