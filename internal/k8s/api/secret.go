/*
 * MIT License
 *
 * Copyright (c) 2024 Bamboo
 *
 * Permission is hereby granted, free of charge, to any person obtaining a copy
 * of this software and associated documentation files (the "Software"), to deal
 * in the Software without restriction, including without limitation the rights
 * to use, copy, modify, merge, publish, distribute, sublicense, and/or sell
 * copies of the Software, and to permit persons to whom the Software is
 * furnished to do so, subject to the following conditions:
 *
 * The above copyright notice and this permission notice shall be included in
 * all copies or substantial portions of the Software.
 *
 * THE SOFTWARE IS PROVIDED "AS IS", WITHOUT WARRANTY OF ANY KIND, EXPRESS OR
 * IMPLIED, INCLUDING BUT NOT LIMITED TO THE WARRANTIES OF MERCHANTABILITY,
 * FITNESS FOR A PARTICULAR PURPOSE AND NONINFRINGEMENT. IN NO EVENT SHALL THE
 * AUTHORS OR COPYRIGHT HOLDERS BE LIABLE FOR ANY CLAIM, DAMAGES OR OTHER
 * LIABILITY, WHETHER IN AN ACTION OF CONTRACT, TORT OR OTHERWISE, ARISING FROM,
 * OUT OF OR IN CONNECTION WITH THE SOFTWARE OR THE USE OR OTHER DEALINGS IN
 * THE SOFTWARE.
 *
 */

package api

<<<<<<< HEAD
import (
	"strconv"

	"github.com/GoSimplicity/AI-CloudOps/internal/k8s/service"
	"github.com/GoSimplicity/AI-CloudOps/internal/model"
	"github.com/GoSimplicity/AI-CloudOps/pkg/utils"
	"github.com/gin-gonic/gin"
)

type K8sSecretHandler struct {
	secretService service.SecretService
}

func NewK8sSecretHandler(secretService service.SecretService) *K8sSecretHandler {
	return &K8sSecretHandler{

		secretService: secretService,
	}
}

func (h *K8sSecretHandler) RegisterRouters(server *gin.Engine) {
	k8sGroup := server.Group("/api/k8s")
	{
		k8sGroup.GET("/secrets/list", h.GetSecretList)                              // 获取Secret列表
		k8sGroup.GET("/secrets/:cluster_id/:namespace/:name", h.GetSecret)          // 获取单个Secret详情
		k8sGroup.POST("/secrets/create", h.CreateSecret)                            // 创建Secret
		k8sGroup.PUT("/secrets/update", h.UpdateSecret)                             // 更新Secret
		k8sGroup.DELETE("/secrets/:cluster_id/:namespace/:name", h.DeleteSecret)    // 删除Secret
		k8sGroup.GET("/secrets/:cluster_id/:namespace/:name/yaml", h.GetSecretYAML) // 获取Secret的YAML配置
	}
}

// GetSecretList 获取Secret列表
func (h *K8sSecretHandler) GetSecretList(ctx *gin.Context) {
	var req model.K8sListReq

	// 从查询参数中获取请求参数
	if err := ctx.ShouldBindQuery(&req); err != nil {
		utils.BadRequestError(ctx, "参数绑定错误: "+err.Error())
		return
	}

	utils.HandleRequest(ctx, nil, func() (interface{}, error) {
		return h.secretService.GetSecretList(ctx, &req)
	})
}

// GetSecret 获取单个Secret详情
func (h *K8sSecretHandler) GetSecret(ctx *gin.Context) {
	var req model.K8sResourceIdentifierReq

	// 从路径参数中获取请求参数
	clusterIDStr := ctx.Param("cluster_id")
	clusterID, err := strconv.Atoi(clusterIDStr)
	if err != nil {
		utils.BadRequestError(ctx, "无效的集群ID: "+err.Error())
		return
	}
	req.ClusterID = clusterID

	req.Namespace = ctx.Param("namespace")
	req.ResourceName = ctx.Param("name")

	// 验证必要参数
	if req.Namespace == "" || req.ResourceName == "" {
		utils.BadRequestError(ctx, "命名空间和Secret名称不能为空")
		return
	}

	utils.HandleRequest(ctx, nil, func() (interface{}, error) {
		return h.secretService.GetSecret(ctx, &req)
	})
}

// CreateSecret 创建Secret
func (h *K8sSecretHandler) CreateSecret(ctx *gin.Context) {
	var req model.SecretCreateReq

	utils.HandleRequest(ctx, &req, func() (interface{}, error) {
		return nil, h.secretService.CreateSecret(ctx, &req)
	})
}

// UpdateSecret 更新Secret
func (h *K8sSecretHandler) UpdateSecret(ctx *gin.Context) {
	var req model.SecretUpdateReq

	utils.HandleRequest(ctx, &req, func() (interface{}, error) {
		return nil, h.secretService.UpdateSecret(ctx, &req)
	})
}

// DeleteSecret 删除Secret
func (h *K8sSecretHandler) DeleteSecret(ctx *gin.Context) {
	var req model.K8sResourceIdentifierReq

	// 从路径参数中获取请求参数
	clusterIDStr := ctx.Param("cluster_id")
	clusterID, err := strconv.Atoi(clusterIDStr)
	if err != nil {
		utils.BadRequestError(ctx, "无效的集群ID: "+err.Error())
		return
	}
	req.ClusterID = clusterID

	req.Namespace = ctx.Param("namespace")
	req.ResourceName = ctx.Param("name")

	// 验证必要参数
	if req.Namespace == "" || req.ResourceName == "" {
		utils.BadRequestError(ctx, "命名空间和Secret名称不能为空")
		return
	}

	utils.HandleRequest(ctx, nil, func() (interface{}, error) {
		return nil, h.secretService.DeleteSecret(ctx, &req)
	})
}

// GetSecretYAML 获取Secret的YAML配置
func (h *K8sSecretHandler) GetSecretYAML(ctx *gin.Context) {
	var req model.K8sResourceIdentifierReq

	// 从路径参数中获取请求参数
	clusterIDStr := ctx.Param("cluster_id")
	clusterID, err := strconv.Atoi(clusterIDStr)
	if err != nil {
		utils.BadRequestError(ctx, "无效的集群ID: "+err.Error())
		return
	}
	req.ClusterID = clusterID

	req.Namespace = ctx.Param("namespace")
	req.ResourceName = ctx.Param("name")

	// 验证必要参数
	if req.Namespace == "" || req.ResourceName == "" {
		utils.BadRequestError(ctx, "命名空间和Secret名称不能为空")
		return
	}

	utils.HandleRequest(ctx, nil, func() (interface{}, error) {
		return h.secretService.GetSecretYAML(ctx, &req)
	})
}
=======
// import (
// 	"strconv"

// 	"github.com/GoSimplicity/AI-CloudOps/internal/k8s/service"
// 	"github.com/GoSimplicity/AI-CloudOps/internal/model"
// 	"github.com/GoSimplicity/AI-CloudOps/pkg/utils"
// 	"github.com/gin-gonic/gin"
// )

// type K8sSecretHandler struct {
// 	secretService service.SecretService
// }

// func NewK8sSecretHandler(secretService service.SecretService) *K8sSecretHandler {
// 	return &K8sSecretHandler{
// 		secretService: secretService,
// 	}
// }

// func (h *K8sSecretHandler) RegisterRouters(server *gin.Engine) {
// 	k8sGroup := server.Group("/api/k8s")
// 	{
// 		k8sGroup.GET("/secrets/list", h.GetSecretList)                              // 获取Secret列表
// 		k8sGroup.GET("/secrets/:cluster_id/:namespace/:name", h.GetSecret)          // 获取单个Secret详情
// 		k8sGroup.POST("/secrets/create", h.CreateSecret)                            // 创建Secret
// 		k8sGroup.PUT("/secrets/update", h.UpdateSecret)                             // 更新Secret
// 		k8sGroup.DELETE("/secrets/:cluster_id/:namespace/:name", h.DeleteSecret)    // 删除Secret
// 		k8sGroup.GET("/secrets/:cluster_id/:namespace/:name/yaml", h.GetSecretYAML) // 获取Secret的YAML配置

// 		// YAML操作
// 		k8sGroup.POST("/secrets/yaml", h.CreateSecretByYaml)                             // 通过YAML创建Secret
// 		k8sGroup.PUT("/secrets/:cluster_id/:namespace/:name/yaml", h.UpdateSecretByYaml) // 通过YAML更新Secret
// 	}
// }

// // GetSecretList 获取Secret列表
// func (h *K8sSecretHandler) GetSecretList(ctx *gin.Context) {
// 	var req model.K8sListReq

// 	// 从查询参数中获取请求参数
// 	if err := ctx.ShouldBindQuery(&req); err != nil {
// 		utils.BadRequestError(ctx, "参数绑定错误: "+err.Error())
// 		return
// 	}

// 	utils.HandleRequest(ctx, nil, func() (interface{}, error) {
// 		return h.secretService.GetSecretList(ctx, &req)
// 	})
// }

// // GetSecret 获取单个Secret详情
// func (h *K8sSecretHandler) GetSecret(ctx *gin.Context) {
// 	var req model.K8sResourceIdentifierReq

// 	// 从路径参数中获取请求参数
// 	clusterIDStr := ctx.Param("cluster_id")
// 	clusterID, err := strconv.Atoi(clusterIDStr)
// 	if err != nil {
// 		utils.BadRequestError(ctx, "无效的集群ID: "+err.Error())
// 		return
// 	}
// 	req.ClusterID = clusterID

// 	req.Namespace = ctx.Param("namespace")
// 	req.ResourceName = ctx.Param("name")

// 	// 验证必要参数
// 	if req.Namespace == "" || req.ResourceName == "" {
// 		utils.BadRequestError(ctx, "命名空间和Secret名称不能为空")
// 		return
// 	}

// 	utils.HandleRequest(ctx, nil, func() (interface{}, error) {
// 		return h.secretService.GetSecret(ctx, &req)
// 	})
// }

// // CreateSecret 创建Secret
// func (h *K8sSecretHandler) CreateSecret(ctx *gin.Context) {
// 	var req model.SecretCreateReq

// 	utils.HandleRequest(ctx, &req, func() (interface{}, error) {
// 		return nil, h.secretService.CreateSecret(ctx, &req)
// 	})
// }

// // UpdateSecret 更新Secret
// func (h *K8sSecretHandler) UpdateSecret(ctx *gin.Context) {
// 	var req model.SecretUpdateReq

// 	utils.HandleRequest(ctx, &req, func() (interface{}, error) {
// 		return nil, h.secretService.UpdateSecret(ctx, &req)
// 	})
// }

// // DeleteSecret 删除Secret
// func (h *K8sSecretHandler) DeleteSecret(ctx *gin.Context) {
// 	var req model.K8sResourceIdentifierReq

// 	// 从路径参数中获取请求参数
// 	clusterIDStr := ctx.Param("cluster_id")
// 	clusterID, err := strconv.Atoi(clusterIDStr)
// 	if err != nil {
// 		utils.BadRequestError(ctx, "无效的集群ID: "+err.Error())
// 		return
// 	}
// 	req.ClusterID = clusterID

// 	req.Namespace = ctx.Param("namespace")
// 	req.ResourceName = ctx.Param("name")

// 	// 验证必要参数
// 	if req.Namespace == "" || req.ResourceName == "" {
// 		utils.BadRequestError(ctx, "命名空间和Secret名称不能为空")
// 		return
// 	}

// 	utils.HandleRequest(ctx, nil, func() (interface{}, error) {
// 		return nil, h.secretService.DeleteSecret(ctx, &req)
// 	})
// }

// // GetSecretYAML 获取Secret的YAML配置
// func (h *K8sSecretHandler) GetSecretYAML(ctx *gin.Context) {
// 	var req model.K8sResourceIdentifierReq

// 	// 从路径参数中获取请求参数
// 	clusterIDStr := ctx.Param("cluster_id")
// 	clusterID, err := strconv.Atoi(clusterIDStr)
// 	if err != nil {
// 		utils.BadRequestError(ctx, "无效的集群ID: "+err.Error())
// 		return
// 	}
// 	req.ClusterID = clusterID

// 	req.Namespace = ctx.Param("namespace")
// 	req.ResourceName = ctx.Param("name")

// 	// 验证必要参数
// 	if req.Namespace == "" || req.ResourceName == "" {
// 		utils.BadRequestError(ctx, "命名空间和Secret名称不能为空")
// 		return
// 	}

// 	utils.HandleRequest(ctx, nil, func() (interface{}, error) {
// 		return h.secretService.GetSecretYAML(ctx, &req)
// 	})
// }

// // YAML操作方法

// // CreateSecretByYaml 通过YAML创建Secret
// func (h *K8sSecretHandler) CreateSecretByYaml(ctx *gin.Context) {
// 	var req model.CreateResourceByYamlReq
// 	req.ResourceType = model.ResourceTypeSecret

// 	utils.HandleRequest(ctx, &req, func() (interface{}, error) {
// 		return nil, h.secretService.CreateSecretByYaml(ctx, &req)
// 	})
// }

// // UpdateSecretByYaml 通过YAML更新Secret
// func (h *K8sSecretHandler) UpdateSecretByYaml(ctx *gin.Context) {
// 	var req model.UpdateResourceByYamlReq
// 	req.ResourceType = model.ResourceTypeSecret

// 	clusterID, err := utils.GetCustomParamID(ctx, "cluster_id")
// 	if err != nil {
// 		utils.BadRequestError(ctx, err.Error())
// 		return
// 	}

// 	namespace, err := utils.GetParamCustomName(ctx, "namespace")
// 	if err != nil {
// 		utils.BadRequestError(ctx, err.Error())
// 		return
// 	}

// 	name, err := utils.GetParamCustomName(ctx, "name")
// 	if err != nil {
// 		utils.BadRequestError(ctx, err.Error())
// 		return
// 	}

// 	req.ClusterID = clusterID
// 	req.Namespace = namespace
// 	req.Name = name

// 	utils.HandleRequest(ctx, &req, func() (interface{}, error) {
// 		return nil, h.secretService.UpdateSecretByYaml(ctx, &req)
// 	})
// }
>>>>>>> 16a2ce79
<|MERGE_RESOLUTION|>--- conflicted
+++ resolved
@@ -25,153 +25,6 @@
 
 package api
 
-<<<<<<< HEAD
-import (
-	"strconv"
-
-	"github.com/GoSimplicity/AI-CloudOps/internal/k8s/service"
-	"github.com/GoSimplicity/AI-CloudOps/internal/model"
-	"github.com/GoSimplicity/AI-CloudOps/pkg/utils"
-	"github.com/gin-gonic/gin"
-)
-
-type K8sSecretHandler struct {
-	secretService service.SecretService
-}
-
-func NewK8sSecretHandler(secretService service.SecretService) *K8sSecretHandler {
-	return &K8sSecretHandler{
-
-		secretService: secretService,
-	}
-}
-
-func (h *K8sSecretHandler) RegisterRouters(server *gin.Engine) {
-	k8sGroup := server.Group("/api/k8s")
-	{
-		k8sGroup.GET("/secrets/list", h.GetSecretList)                              // 获取Secret列表
-		k8sGroup.GET("/secrets/:cluster_id/:namespace/:name", h.GetSecret)          // 获取单个Secret详情
-		k8sGroup.POST("/secrets/create", h.CreateSecret)                            // 创建Secret
-		k8sGroup.PUT("/secrets/update", h.UpdateSecret)                             // 更新Secret
-		k8sGroup.DELETE("/secrets/:cluster_id/:namespace/:name", h.DeleteSecret)    // 删除Secret
-		k8sGroup.GET("/secrets/:cluster_id/:namespace/:name/yaml", h.GetSecretYAML) // 获取Secret的YAML配置
-	}
-}
-
-// GetSecretList 获取Secret列表
-func (h *K8sSecretHandler) GetSecretList(ctx *gin.Context) {
-	var req model.K8sListReq
-
-	// 从查询参数中获取请求参数
-	if err := ctx.ShouldBindQuery(&req); err != nil {
-		utils.BadRequestError(ctx, "参数绑定错误: "+err.Error())
-		return
-	}
-
-	utils.HandleRequest(ctx, nil, func() (interface{}, error) {
-		return h.secretService.GetSecretList(ctx, &req)
-	})
-}
-
-// GetSecret 获取单个Secret详情
-func (h *K8sSecretHandler) GetSecret(ctx *gin.Context) {
-	var req model.K8sResourceIdentifierReq
-
-	// 从路径参数中获取请求参数
-	clusterIDStr := ctx.Param("cluster_id")
-	clusterID, err := strconv.Atoi(clusterIDStr)
-	if err != nil {
-		utils.BadRequestError(ctx, "无效的集群ID: "+err.Error())
-		return
-	}
-	req.ClusterID = clusterID
-
-	req.Namespace = ctx.Param("namespace")
-	req.ResourceName = ctx.Param("name")
-
-	// 验证必要参数
-	if req.Namespace == "" || req.ResourceName == "" {
-		utils.BadRequestError(ctx, "命名空间和Secret名称不能为空")
-		return
-	}
-
-	utils.HandleRequest(ctx, nil, func() (interface{}, error) {
-		return h.secretService.GetSecret(ctx, &req)
-	})
-}
-
-// CreateSecret 创建Secret
-func (h *K8sSecretHandler) CreateSecret(ctx *gin.Context) {
-	var req model.SecretCreateReq
-
-	utils.HandleRequest(ctx, &req, func() (interface{}, error) {
-		return nil, h.secretService.CreateSecret(ctx, &req)
-	})
-}
-
-// UpdateSecret 更新Secret
-func (h *K8sSecretHandler) UpdateSecret(ctx *gin.Context) {
-	var req model.SecretUpdateReq
-
-	utils.HandleRequest(ctx, &req, func() (interface{}, error) {
-		return nil, h.secretService.UpdateSecret(ctx, &req)
-	})
-}
-
-// DeleteSecret 删除Secret
-func (h *K8sSecretHandler) DeleteSecret(ctx *gin.Context) {
-	var req model.K8sResourceIdentifierReq
-
-	// 从路径参数中获取请求参数
-	clusterIDStr := ctx.Param("cluster_id")
-	clusterID, err := strconv.Atoi(clusterIDStr)
-	if err != nil {
-		utils.BadRequestError(ctx, "无效的集群ID: "+err.Error())
-		return
-	}
-	req.ClusterID = clusterID
-
-	req.Namespace = ctx.Param("namespace")
-	req.ResourceName = ctx.Param("name")
-
-	// 验证必要参数
-	if req.Namespace == "" || req.ResourceName == "" {
-		utils.BadRequestError(ctx, "命名空间和Secret名称不能为空")
-		return
-	}
-
-	utils.HandleRequest(ctx, nil, func() (interface{}, error) {
-		return nil, h.secretService.DeleteSecret(ctx, &req)
-	})
-}
-
-// GetSecretYAML 获取Secret的YAML配置
-func (h *K8sSecretHandler) GetSecretYAML(ctx *gin.Context) {
-	var req model.K8sResourceIdentifierReq
-
-	// 从路径参数中获取请求参数
-	clusterIDStr := ctx.Param("cluster_id")
-	clusterID, err := strconv.Atoi(clusterIDStr)
-	if err != nil {
-		utils.BadRequestError(ctx, "无效的集群ID: "+err.Error())
-		return
-	}
-	req.ClusterID = clusterID
-
-	req.Namespace = ctx.Param("namespace")
-	req.ResourceName = ctx.Param("name")
-
-	// 验证必要参数
-	if req.Namespace == "" || req.ResourceName == "" {
-		utils.BadRequestError(ctx, "命名空间和Secret名称不能为空")
-		return
-	}
-
-	utils.HandleRequest(ctx, nil, func() (interface{}, error) {
-		return h.secretService.GetSecretYAML(ctx, &req)
-	})
-}
-=======
 // import (
 // 	"strconv"
 
@@ -363,5 +216,4 @@
 // 	utils.HandleRequest(ctx, &req, func() (interface{}, error) {
 // 		return nil, h.secretService.UpdateSecretByYaml(ctx, &req)
 // 	})
-// }
->>>>>>> 16a2ce79
+// }