--- conflicted
+++ resolved
@@ -51,11 +51,6 @@
 		k8sGroup.PUT("/clusters/:id/update", k.UpdateCluster)
 		k8sGroup.DELETE("/clusters/:id/delete", k.DeleteCluster)
 		k8sGroup.POST("/clusters/:id/refresh", k.RefreshCluster)
-<<<<<<< HEAD
-		k8sGroup.GET("/clusters/:id/health", k.CheckClusterHealth)
-		k8sGroup.GET("/clusters/:id/stats", k.GetClusterStats)
-=======
->>>>>>> 16a2ce79
 	}
 }
 
@@ -130,7 +125,6 @@
 
 func (k *K8sClusterHandler) RefreshCluster(ctx *gin.Context) {
 	var req model.RefreshClusterReq
-<<<<<<< HEAD
 
 	id, err := utils.GetParamID(ctx)
 	if err != nil {
@@ -143,45 +137,4 @@
 	utils.HandleRequest(ctx, &req, func() (interface{}, error) {
 		return nil, k.clusterService.RefreshClusterStatus(ctx, &req)
 	})
-}
-
-func (k *K8sClusterHandler) CheckClusterHealth(ctx *gin.Context) {
-	var req model.CheckClusterHealthReq
-
-=======
-
->>>>>>> 16a2ce79
-	id, err := utils.GetParamID(ctx)
-	if err != nil {
-		utils.BadRequestError(ctx, err.Error())
-		return
-	}
-
-	req.ID = id
-<<<<<<< HEAD
-
-	utils.HandleRequest(ctx, &req, func() (interface{}, error) {
-		return k.clusterService.CheckClusterHealth(ctx, &req)
-	})
-}
-
-func (k *K8sClusterHandler) GetClusterStats(ctx *gin.Context) {
-	var req model.GetClusterStatsReq
-
-	id, err := utils.GetParamID(ctx)
-	if err != nil {
-		utils.BadRequestError(ctx, err.Error())
-		return
-	}
-
-	req.ID = id
-
-	utils.HandleRequest(ctx, &req, func() (interface{}, error) {
-		return k.clusterService.GetClusterStats(ctx, &req)
-=======
-
-	utils.HandleRequest(ctx, &req, func() (interface{}, error) {
-		return nil, k.clusterService.RefreshClusterStatus(ctx, &req)
->>>>>>> 16a2ce79
-	})
 }