/*
 * MIT License
 *
 * Copyright (c) 2024 Bamboo
 *
 * Permission is hereby granted, free of charge, to any person obtaining a copy
 * of this software and associated documentation files (the "Software"), to deal
 * in the Software without restriction, including without limitation the rights
 * to use, copy, modify, merge, publish, distribute, sublicense, and/or sell
 * copies of the Software, and to permit persons to whom the Software is
 * furnished to do so, subject to the following conditions:
 *
 * The above copyright notice and this permission notice shall be included in
 * all copies or substantial portions of the Software.
 *
 * THE SOFTWARE IS PROVIDED "AS IS", WITHOUT WARRANTY OF ANY KIND, EXPRESS OR
 * IMPLIED, INCLUDING BUT NOT LIMITED TO THE WARRANTIES OF MERCHANTABILITY,
 * FITNESS FOR A PARTICULAR PURPOSE AND NONINFRINGEMENT. IN NO EVENT SHALL THE
 * AUTHORS OR COPYRIGHT HOLDERS BE LIABLE FOR ANY CLAIM, DAMAGES OR OTHER
 * LIABILITY, WHETHER IN AN ACTION OF CONTRACT, TORT OR OTHERWISE, ARISING FROM,
 * OUT OF OR IN CONNECTION WITH THE SOFTWARE OR THE USE OR OTHER DEALINGS IN
 * THE SOFTWARE.
 *
 */

package api

<<<<<<< HEAD
import (
	"github.com/GoSimplicity/AI-CloudOps/internal/k8s/service"
	"github.com/GoSimplicity/AI-CloudOps/internal/model"
	"github.com/GoSimplicity/AI-CloudOps/pkg/utils"
	"github.com/gin-gonic/gin"
)

type K8sPVHandler struct {
	pvService service.PVService
}

func NewK8sPVHandler(pvService service.PVService) *K8sPVHandler {
	return &K8sPVHandler{

		pvService: pvService,
	}
}

func (k *K8sPVHandler) RegisterRouters(server *gin.Engine) {
	k8sGroup := server.Group("/api/k8s")
	{
		k8sGroup.GET("/pvs/list", k.GetPVList)                       // 获取PV列表
		k8sGroup.GET("/pvs/:cluster_id", k.GetPVsByCluster)          // 根据集群获取PV列表
		k8sGroup.GET("/pvs/:cluster_id/:name", k.GetPV)              // 获取单个PV详情
		k8sGroup.GET("/pvs/:cluster_id/:name/yaml", k.GetPVYaml)     // 获取PV YAML配置
		k8sGroup.POST("/pvs/create", k.CreatePV)                     // 创建PV
		k8sGroup.PUT("/pvs/update", k.UpdatePV)                      // 更新PV
		k8sGroup.DELETE("/pvs/delete", k.DeletePV)                   // 删除PV
		k8sGroup.GET("/pvs/:cluster_id/:name/events", k.GetPVEvents) // 获取PV事件
		k8sGroup.GET("/pvs/:cluster_id/:name/usage", k.GetPVUsage)   // 获取PV使用情况
		k8sGroup.POST("/pvs/:cluster_id/:name/reclaim", k.ReclaimPV) // 回收PV
	}
}

// GetPVList 获取PV列表
func (k *K8sPVHandler) GetPVList(ctx *gin.Context) {
	var req model.K8sPVListReq
	if err := ctx.ShouldBindQuery(&req); err != nil {
		utils.BadRequestError(ctx, err.Error())
		return
	}

	utils.HandleRequest(ctx, nil, func() (interface{}, error) {
		return k.pvService.GetPVList(ctx, &req)
	})
}

// GetPVsByCluster 根据集群获取PV列表
func (k *K8sPVHandler) GetPVsByCluster(ctx *gin.Context) {
	var req struct {
		ClusterID int `uri:"cluster_id" binding:"required"`
	}
	if err := ctx.ShouldBindUri(&req); err != nil {
		utils.BadRequestError(ctx, err.Error())
		return
	}

	utils.HandleRequest(ctx, nil, func() (interface{}, error) {
		return k.pvService.GetPVsByCluster(ctx, req.ClusterID)
	})
}

// GetPV 获取PV详情
func (k *K8sPVHandler) GetPV(ctx *gin.Context) {
	var req struct {
		ClusterID int    `uri:"cluster_id" binding:"required"`
		Name      string `uri:"name" binding:"required"`
	}
	if err := ctx.ShouldBindUri(&req); err != nil {
		utils.BadRequestError(ctx, err.Error())
		return
	}

	utils.HandleRequest(ctx, nil, func() (interface{}, error) {
		return k.pvService.GetPV(ctx, req.ClusterID, req.Name)
	})
}

// GetPVYaml 获取PV的YAML配置
func (k *K8sPVHandler) GetPVYaml(ctx *gin.Context) {
	var req struct {
		ClusterID int    `uri:"cluster_id" binding:"required"`
		Name      string `uri:"name" binding:"required"`
	}
	if err := ctx.ShouldBindUri(&req); err != nil {
		utils.BadRequestError(ctx, err.Error())
		return
	}

	utils.HandleRequest(ctx, nil, func() (interface{}, error) {
		return k.pvService.GetPVYaml(ctx, req.ClusterID, req.Name)
	})
}

// CreatePV 创建PV
func (k *K8sPVHandler) CreatePV(ctx *gin.Context) {
	var req model.K8sPVCreateReq

	utils.HandleRequest(ctx, &req, func() (interface{}, error) {
		return nil, k.pvService.CreatePV(ctx, &req)
	})
}

// UpdatePV 更新PV
func (k *K8sPVHandler) UpdatePV(ctx *gin.Context) {
	var req model.K8sPVUpdateReq

	utils.HandleRequest(ctx, &req, func() (interface{}, error) {
		return nil, k.pvService.UpdatePV(ctx, &req)
	})
}

// DeletePV 删除PV
func (k *K8sPVHandler) DeletePV(ctx *gin.Context) {
	var req model.K8sPVDeleteReq

	utils.HandleRequest(ctx, &req, func() (interface{}, error) {
		return nil, k.pvService.DeletePV(ctx, &req)
	})
}

// GetPVEvents 获取PV事件
func (k *K8sPVHandler) GetPVEvents(ctx *gin.Context) {
	var req model.K8sPVEventReq
	if err := ctx.ShouldBindUri(&req); err != nil {
		utils.BadRequestError(ctx, err.Error())
		return
	}
	if err := ctx.ShouldBindQuery(&req); err != nil {
		utils.BadRequestError(ctx, err.Error())
		return
	}

	utils.HandleRequest(ctx, nil, func() (interface{}, error) {
		return k.pvService.GetPVEvents(ctx, &req)
	})
}

// GetPVUsage 获取PV使用情况
func (k *K8sPVHandler) GetPVUsage(ctx *gin.Context) {
	var req model.K8sPVUsageReq
	if err := ctx.ShouldBindUri(&req); err != nil {
		utils.BadRequestError(ctx, err.Error())
		return
	}

	utils.HandleRequest(ctx, nil, func() (interface{}, error) {
		return k.pvService.GetPVUsage(ctx, &req)
	})
}

// ReclaimPV 回收PV
func (k *K8sPVHandler) ReclaimPV(ctx *gin.Context) {
	var req model.K8sPVReclaimReq
	if err := ctx.ShouldBindUri(&req); err != nil {
		utils.BadRequestError(ctx, err.Error())
		return
	}

	utils.HandleRequest(ctx, &req, func() (interface{}, error) {
		return nil, k.pvService.ReclaimPV(ctx, req.ClusterID, req.Name)
	})
}
=======
// import (
// 	"github.com/GoSimplicity/AI-CloudOps/internal/k8s/service"
// 	"github.com/GoSimplicity/AI-CloudOps/internal/model"
// 	"github.com/GoSimplicity/AI-CloudOps/pkg/utils"
// 	"github.com/gin-gonic/gin"
// )

// type K8sPVHandler struct {
// 	pvService service.PVService
// }

// func NewK8sPVHandler(pvService service.PVService) *K8sPVHandler {
// 	return &K8sPVHandler{
// 		pvService: pvService,
// 	}
// }

// func (k *K8sPVHandler) RegisterRouters(server *gin.Engine) {
// 	k8sGroup := server.Group("/api/k8s")
// 	{
// 		k8sGroup.GET("/pvs/list", k.GetPVList)                   // 获取PV列表
// 		k8sGroup.GET("/pvs/:cluster_id", k.GetPVsByCluster)      // 根据集群获取PV列表
// 		k8sGroup.GET("/pvs/:cluster_id/:name", k.GetPV)          // 获取单个PV详情
// 		k8sGroup.GET("/pvs/:cluster_id/:name/yaml", k.GetPVYaml) // 获取PV YAML配置
// 		k8sGroup.POST("/pvs/create", k.CreatePV)                 // 创建PV
// 		k8sGroup.PUT("/pvs/update", k.UpdatePV)                  // 更新PV
// 		k8sGroup.DELETE("/pvs/delete", k.DeletePV)               // 删除PV

// 		// YAML操作
// 		k8sGroup.POST("/pvs/yaml", k.CreatePVByYaml)                  // 通过YAML创建PV
// 		k8sGroup.PUT("/pvs/:cluster_id/:name/yaml", k.UpdatePVByYaml) // 通过YAML更新PV

// 		k8sGroup.GET("/pvs/:cluster_id/:name/events", k.GetPVEvents) // 获取PV事件
// 		k8sGroup.GET("/pvs/:cluster_id/:name/usage", k.GetPVUsage)   // 获取PV使用情况
// 		k8sGroup.POST("/pvs/:cluster_id/:name/reclaim", k.ReclaimPV) // 回收PV
// 	}
// }

// // GetPVList 获取PV列表
// func (k *K8sPVHandler) GetPVList(ctx *gin.Context) {
// 	var req model.K8sPVListReq
// 	if err := ctx.ShouldBindQuery(&req); err != nil {
// 		utils.BadRequestError(ctx, err.Error())
// 		return
// 	}

// 	utils.HandleRequest(ctx, nil, func() (interface{}, error) {
// 		return k.pvService.GetPVList(ctx, &req)
// 	})
// }

// // GetPVsByCluster 根据集群获取PV列表
// func (k *K8sPVHandler) GetPVsByCluster(ctx *gin.Context) {
// 	var req struct {
// 		ClusterID int `uri:"cluster_id" binding:"required"`
// 	}
// 	if err := ctx.ShouldBindUri(&req); err != nil {
// 		utils.BadRequestError(ctx, err.Error())
// 		return
// 	}

// 	utils.HandleRequest(ctx, nil, func() (interface{}, error) {
// 		return k.pvService.GetPVsByCluster(ctx, req.ClusterID)
// 	})
// }

// // GetPV 获取PV详情
// func (k *K8sPVHandler) GetPV(ctx *gin.Context) {
// 	var req struct {
// 		ClusterID int    `uri:"cluster_id" binding:"required"`
// 		Name      string `uri:"name" binding:"required"`
// 	}
// 	if err := ctx.ShouldBindUri(&req); err != nil {
// 		utils.BadRequestError(ctx, err.Error())
// 		return
// 	}

// 	utils.HandleRequest(ctx, nil, func() (interface{}, error) {
// 		return k.pvService.GetPV(ctx, req.ClusterID, req.Name)
// 	})
// }

// // GetPVYaml 获取PV的YAML配置
// func (k *K8sPVHandler) GetPVYaml(ctx *gin.Context) {
// 	var req struct {
// 		ClusterID int    `uri:"cluster_id" binding:"required"`
// 		Name      string `uri:"name" binding:"required"`
// 	}
// 	if err := ctx.ShouldBindUri(&req); err != nil {
// 		utils.BadRequestError(ctx, err.Error())
// 		return
// 	}

// 	utils.HandleRequest(ctx, nil, func() (interface{}, error) {
// 		return k.pvService.GetPVYaml(ctx, req.ClusterID, req.Name)
// 	})
// }

// // CreatePV 创建PV
// func (k *K8sPVHandler) CreatePV(ctx *gin.Context) {
// 	var req model.K8sPVCreateReq

// 	utils.HandleRequest(ctx, &req, func() (interface{}, error) {
// 		return nil, k.pvService.CreatePV(ctx, &req)
// 	})
// }

// // UpdatePV 更新PV
// func (k *K8sPVHandler) UpdatePV(ctx *gin.Context) {
// 	var req model.K8sPVUpdateReq

// 	utils.HandleRequest(ctx, &req, func() (interface{}, error) {
// 		return nil, k.pvService.UpdatePV(ctx, &req)
// 	})
// }

// // DeletePV 删除PV
// func (k *K8sPVHandler) DeletePV(ctx *gin.Context) {
// 	var req model.K8sPVDeleteReq

// 	utils.HandleRequest(ctx, &req, func() (interface{}, error) {
// 		return nil, k.pvService.DeletePV(ctx, &req)
// 	})
// }

// // GetPVEvents 获取PV事件
// func (k *K8sPVHandler) GetPVEvents(ctx *gin.Context) {
// 	var req model.K8sPVEventReq
// 	if err := ctx.ShouldBindUri(&req); err != nil {
// 		utils.BadRequestError(ctx, err.Error())
// 		return
// 	}
// 	if err := ctx.ShouldBindQuery(&req); err != nil {
// 		utils.BadRequestError(ctx, err.Error())
// 		return
// 	}

// 	utils.HandleRequest(ctx, nil, func() (interface{}, error) {
// 		return k.pvService.GetPVEvents(ctx, &req)
// 	})
// }

// // GetPVUsage 获取PV使用情况
// func (k *K8sPVHandler) GetPVUsage(ctx *gin.Context) {
// 	var req model.K8sPVUsageReq
// 	if err := ctx.ShouldBindUri(&req); err != nil {
// 		utils.BadRequestError(ctx, err.Error())
// 		return
// 	}

// 	utils.HandleRequest(ctx, nil, func() (interface{}, error) {
// 		return k.pvService.GetPVUsage(ctx, &req)
// 	})
// }

// // ReclaimPV 回收PV
// func (k *K8sPVHandler) ReclaimPV(ctx *gin.Context) {
// 	var req model.K8sPVReclaimReq
// 	if err := ctx.ShouldBindUri(&req); err != nil {
// 		utils.BadRequestError(ctx, err.Error())
// 		return
// 	}

// 	utils.HandleRequest(ctx, &req, func() (interface{}, error) {
// 		return nil, k.pvService.ReclaimPV(ctx, req.ClusterID, req.Name)
// 	})
// }

// // YAML操作方法

// // CreatePVByYaml 通过YAML创建PV
// func (k *K8sPVHandler) CreatePVByYaml(ctx *gin.Context) {
// 	var req model.CreateResourceByYamlReq
// 	req.ResourceType = model.ResourceTypePV

// 	utils.HandleRequest(ctx, &req, func() (interface{}, error) {
// 		return nil, k.pvService.CreatePVByYaml(ctx, &req)
// 	})
// }

// // UpdatePVByYaml 通过YAML更新PV
// func (k *K8sPVHandler) UpdatePVByYaml(ctx *gin.Context) {
// 	var req model.UpdateResourceByYamlReq
// 	req.ResourceType = model.ResourceTypePV

// 	clusterID, err := utils.GetCustomParamID(ctx, "cluster_id")
// 	if err != nil {
// 		utils.BadRequestError(ctx, err.Error())
// 		return
// 	}

// 	name, err := utils.GetParamCustomName(ctx, "name")
// 	if err != nil {
// 		utils.BadRequestError(ctx, err.Error())
// 		return
// 	}

// 	req.ClusterID = clusterID
// 	req.Name = name
// 	// PV是集群级别资源，没有namespace

// 	utils.HandleRequest(ctx, &req, func() (interface{}, error) {
// 		return nil, k.pvService.UpdatePVByYaml(ctx, &req)
// 	})
// }
>>>>>>> 16a2ce79
<|MERGE_RESOLUTION|>--- conflicted
+++ resolved
@@ -25,171 +25,6 @@
 
 package api
 
-<<<<<<< HEAD
-import (
-	"github.com/GoSimplicity/AI-CloudOps/internal/k8s/service"
-	"github.com/GoSimplicity/AI-CloudOps/internal/model"
-	"github.com/GoSimplicity/AI-CloudOps/pkg/utils"
-	"github.com/gin-gonic/gin"
-)
-
-type K8sPVHandler struct {
-	pvService service.PVService
-}
-
-func NewK8sPVHandler(pvService service.PVService) *K8sPVHandler {
-	return &K8sPVHandler{
-
-		pvService: pvService,
-	}
-}
-
-func (k *K8sPVHandler) RegisterRouters(server *gin.Engine) {
-	k8sGroup := server.Group("/api/k8s")
-	{
-		k8sGroup.GET("/pvs/list", k.GetPVList)                       // 获取PV列表
-		k8sGroup.GET("/pvs/:cluster_id", k.GetPVsByCluster)          // 根据集群获取PV列表
-		k8sGroup.GET("/pvs/:cluster_id/:name", k.GetPV)              // 获取单个PV详情
-		k8sGroup.GET("/pvs/:cluster_id/:name/yaml", k.GetPVYaml)     // 获取PV YAML配置
-		k8sGroup.POST("/pvs/create", k.CreatePV)                     // 创建PV
-		k8sGroup.PUT("/pvs/update", k.UpdatePV)                      // 更新PV
-		k8sGroup.DELETE("/pvs/delete", k.DeletePV)                   // 删除PV
-		k8sGroup.GET("/pvs/:cluster_id/:name/events", k.GetPVEvents) // 获取PV事件
-		k8sGroup.GET("/pvs/:cluster_id/:name/usage", k.GetPVUsage)   // 获取PV使用情况
-		k8sGroup.POST("/pvs/:cluster_id/:name/reclaim", k.ReclaimPV) // 回收PV
-	}
-}
-
-// GetPVList 获取PV列表
-func (k *K8sPVHandler) GetPVList(ctx *gin.Context) {
-	var req model.K8sPVListReq
-	if err := ctx.ShouldBindQuery(&req); err != nil {
-		utils.BadRequestError(ctx, err.Error())
-		return
-	}
-
-	utils.HandleRequest(ctx, nil, func() (interface{}, error) {
-		return k.pvService.GetPVList(ctx, &req)
-	})
-}
-
-// GetPVsByCluster 根据集群获取PV列表
-func (k *K8sPVHandler) GetPVsByCluster(ctx *gin.Context) {
-	var req struct {
-		ClusterID int `uri:"cluster_id" binding:"required"`
-	}
-	if err := ctx.ShouldBindUri(&req); err != nil {
-		utils.BadRequestError(ctx, err.Error())
-		return
-	}
-
-	utils.HandleRequest(ctx, nil, func() (interface{}, error) {
-		return k.pvService.GetPVsByCluster(ctx, req.ClusterID)
-	})
-}
-
-// GetPV 获取PV详情
-func (k *K8sPVHandler) GetPV(ctx *gin.Context) {
-	var req struct {
-		ClusterID int    `uri:"cluster_id" binding:"required"`
-		Name      string `uri:"name" binding:"required"`
-	}
-	if err := ctx.ShouldBindUri(&req); err != nil {
-		utils.BadRequestError(ctx, err.Error())
-		return
-	}
-
-	utils.HandleRequest(ctx, nil, func() (interface{}, error) {
-		return k.pvService.GetPV(ctx, req.ClusterID, req.Name)
-	})
-}
-
-// GetPVYaml 获取PV的YAML配置
-func (k *K8sPVHandler) GetPVYaml(ctx *gin.Context) {
-	var req struct {
-		ClusterID int    `uri:"cluster_id" binding:"required"`
-		Name      string `uri:"name" binding:"required"`
-	}
-	if err := ctx.ShouldBindUri(&req); err != nil {
-		utils.BadRequestError(ctx, err.Error())
-		return
-	}
-
-	utils.HandleRequest(ctx, nil, func() (interface{}, error) {
-		return k.pvService.GetPVYaml(ctx, req.ClusterID, req.Name)
-	})
-}
-
-// CreatePV 创建PV
-func (k *K8sPVHandler) CreatePV(ctx *gin.Context) {
-	var req model.K8sPVCreateReq
-
-	utils.HandleRequest(ctx, &req, func() (interface{}, error) {
-		return nil, k.pvService.CreatePV(ctx, &req)
-	})
-}
-
-// UpdatePV 更新PV
-func (k *K8sPVHandler) UpdatePV(ctx *gin.Context) {
-	var req model.K8sPVUpdateReq
-
-	utils.HandleRequest(ctx, &req, func() (interface{}, error) {
-		return nil, k.pvService.UpdatePV(ctx, &req)
-	})
-}
-
-// DeletePV 删除PV
-func (k *K8sPVHandler) DeletePV(ctx *gin.Context) {
-	var req model.K8sPVDeleteReq
-
-	utils.HandleRequest(ctx, &req, func() (interface{}, error) {
-		return nil, k.pvService.DeletePV(ctx, &req)
-	})
-}
-
-// GetPVEvents 获取PV事件
-func (k *K8sPVHandler) GetPVEvents(ctx *gin.Context) {
-	var req model.K8sPVEventReq
-	if err := ctx.ShouldBindUri(&req); err != nil {
-		utils.BadRequestError(ctx, err.Error())
-		return
-	}
-	if err := ctx.ShouldBindQuery(&req); err != nil {
-		utils.BadRequestError(ctx, err.Error())
-		return
-	}
-
-	utils.HandleRequest(ctx, nil, func() (interface{}, error) {
-		return k.pvService.GetPVEvents(ctx, &req)
-	})
-}
-
-// GetPVUsage 获取PV使用情况
-func (k *K8sPVHandler) GetPVUsage(ctx *gin.Context) {
-	var req model.K8sPVUsageReq
-	if err := ctx.ShouldBindUri(&req); err != nil {
-		utils.BadRequestError(ctx, err.Error())
-		return
-	}
-
-	utils.HandleRequest(ctx, nil, func() (interface{}, error) {
-		return k.pvService.GetPVUsage(ctx, &req)
-	})
-}
-
-// ReclaimPV 回收PV
-func (k *K8sPVHandler) ReclaimPV(ctx *gin.Context) {
-	var req model.K8sPVReclaimReq
-	if err := ctx.ShouldBindUri(&req); err != nil {
-		utils.BadRequestError(ctx, err.Error())
-		return
-	}
-
-	utils.HandleRequest(ctx, &req, func() (interface{}, error) {
-		return nil, k.pvService.ReclaimPV(ctx, req.ClusterID, req.Name)
-	})
-}
-=======
 // import (
 // 	"github.com/GoSimplicity/AI-CloudOps/internal/k8s/service"
 // 	"github.com/GoSimplicity/AI-CloudOps/internal/model"
@@ -394,5 +229,4 @@
 // 	utils.HandleRequest(ctx, &req, func() (interface{}, error) {
 // 		return nil, k.pvService.UpdatePVByYaml(ctx, &req)
 // 	})
-// }
->>>>>>> 16a2ce79
+// }