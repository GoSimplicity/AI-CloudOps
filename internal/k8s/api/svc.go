/*
 * MIT License
 *
 * Copyright (c) 2024 Bamboo
 *
 * Permission is hereby granted, free of charge, to any person obtaining a copy
 * of this software and associated documentation files (the "Software"), to deal
 * in the Software without restriction, including without limitation the rights
 * to use, copy, modify, merge, publish, distribute, sublicense, and/or sell
 * copies of the Software, and to permit persons to whom the Software is
 * furnished to do so, subject to the following conditions:
 *
 * The above copyright notice and this permission notice shall be included in
 * all copies or substantial portions of the Software.
 *
 * THE SOFTWARE IS PROVIDED "AS IS", WITHOUT WARRANTY OF ANY KIND, EXPRESS OR
 * IMPLIED, INCLUDING BUT NOT LIMITED TO THE WARRANTIES OF MERCHANTABILITY,
 * FITNESS FOR A PARTICULAR PURPOSE AND NONINFRINGEMENT. IN NO EVENT SHALL THE
 * AUTHORS OR COPYRIGHT HOLDERS BE LIABLE FOR ANY CLAIM, DAMAGES OR OTHER
 * LIABILITY, WHETHER IN AN ACTION OF CONTRACT, TORT OR OTHERWISE, ARISING FROM,
 * OUT OF OR IN CONNECTION WITH THE SOFTWARE OR THE USE OR OTHER DEALINGS IN
 * THE SOFTWARE.
 *
 */

package api

import (
	"github.com/GoSimplicity/AI-CloudOps/internal/k8s/service"
	"github.com/GoSimplicity/AI-CloudOps/internal/model"
	"github.com/GoSimplicity/AI-CloudOps/pkg/utils"
	"github.com/gin-gonic/gin"
)

type K8sSvcHandler struct {
	svcService service.SvcService
}

func NewK8sSvcHandler(svcService service.SvcService) *K8sSvcHandler {
	return &K8sSvcHandler{
<<<<<<< HEAD

=======
>>>>>>> 16a2ce79
		svcService: svcService,
	}
}

func (k *K8sSvcHandler) RegisterRouters(server *gin.Engine) {
	k8sGroup := server.Group("/api/k8s")
	{
		k8sGroup.GET("/services", k.GetServiceList)                                             // 获取Service列表
		k8sGroup.GET("/services/:cluster_id/:namespace/:name", k.GetServiceDetails)             // 获取Service详情
		k8sGroup.GET("/services/:cluster_id/:namespace/:name/yaml", k.GetServiceYaml)           // 获取Service YAML
		k8sGroup.POST("/services", k.CreateService)                                             // 创建Service
		k8sGroup.PUT("/services/:cluster_id/:namespace/:name", k.UpdateService)                 // 更新Service
		k8sGroup.DELETE("/services/:cluster_id/:namespace/:name", k.DeleteService)              // 删除Service
<<<<<<< HEAD
		k8sGroup.GET("/services/:cluster_id/:namespace/:name/endpoints", k.GetServiceEndpoints) // 获取Service端点
		k8sGroup.GET("/services/:cluster_id/:namespace/:name/metrics", k.GetServiceMetrics)     // 获取Service指标
		k8sGroup.GET("/services/:cluster_id/:namespace/:name/events", k.GetServiceEvents)       // 获取Service事件
=======
		k8sGroup.POST("/services/yaml", k.CreateServiceByYaml)                                  // 通过YAML创建Service
		k8sGroup.PUT("/services/:cluster_id/:namespace/:name/yaml", k.UpdateServiceByYaml)      // 通过YAML更新Service
		k8sGroup.GET("/services/:cluster_id/:namespace/:name/endpoints", k.GetServiceEndpoints) // 获取Service端点
>>>>>>> 16a2ce79
	}
}

// GetServiceList 获取Service列表
func (k *K8sSvcHandler) GetServiceList(ctx *gin.Context) {
	var req model.GetServiceListReq

	utils.HandleRequest(ctx, &req, func() (interface{}, error) {
		return k.svcService.GetServiceList(ctx, &req)
	})
}

// GetServiceDetails 获取Service详情
func (k *K8sSvcHandler) GetServiceDetails(ctx *gin.Context) {
	var req model.GetServiceDetailsReq

	clusterID, err := utils.GetCustomParamID(ctx, "cluster_id")
	if err != nil {
		utils.BadRequestError(ctx, err.Error())
		return
	}

	namespace, err := utils.GetParamCustomName(ctx, "namespace")
	if err != nil {
		utils.BadRequestError(ctx, err.Error())
<<<<<<< HEAD
		return
	}

	name, err := utils.GetParamCustomName(ctx, "name")
	if err != nil {
		utils.BadRequestError(ctx, err.Error())
		return
	}

=======
		return
	}

	name, err := utils.GetParamCustomName(ctx, "name")
	if err != nil {
		utils.BadRequestError(ctx, err.Error())
		return
	}

>>>>>>> 16a2ce79
	req.ClusterID = clusterID
	req.Namespace = namespace
	req.Name = name

	utils.HandleRequest(ctx, &req, func() (interface{}, error) {
		return k.svcService.GetServiceDetails(ctx, &req)
	})
}

// GetServiceYaml 获取Service YAML
func (k *K8sSvcHandler) GetServiceYaml(ctx *gin.Context) {
	var req model.GetServiceYamlReq

	clusterID, err := utils.GetCustomParamID(ctx, "cluster_id")
	if err != nil {
		utils.BadRequestError(ctx, err.Error())
		return
	}

	namespace, err := utils.GetParamCustomName(ctx, "namespace")
	if err != nil {
		utils.BadRequestError(ctx, err.Error())
		return
	}

	name, err := utils.GetParamCustomName(ctx, "name")
	if err != nil {
		utils.BadRequestError(ctx, err.Error())
		return
	}

	req.ClusterID = clusterID
	req.Namespace = namespace
	req.Name = name

	utils.HandleRequest(ctx, &req, func() (interface{}, error) {
		return k.svcService.GetServiceYaml(ctx, &req)
<<<<<<< HEAD
	})
}

// CreateService 创建Service
func (k *K8sSvcHandler) CreateService(ctx *gin.Context) {
	var req model.CreateServiceReq

	utils.HandleRequest(ctx, &req, func() (interface{}, error) {
		return nil, k.svcService.CreateService(ctx, &req)
	})
}

=======
	})
}

// CreateService 创建Service
func (k *K8sSvcHandler) CreateService(ctx *gin.Context) {
	var req model.CreateServiceReq

	utils.HandleRequest(ctx, &req, func() (interface{}, error) {
		return nil, k.svcService.CreateService(ctx, &req)
	})
}

>>>>>>> 16a2ce79
// UpdateService 更新Service
func (k *K8sSvcHandler) UpdateService(ctx *gin.Context) {
	var req model.UpdateServiceReq

	clusterID, err := utils.GetCustomParamID(ctx, "cluster_id")
	if err != nil {
		utils.BadRequestError(ctx, err.Error())
		return
	}

	namespace, err := utils.GetParamCustomName(ctx, "namespace")
	if err != nil {
		utils.BadRequestError(ctx, err.Error())
		return
	}

	name, err := utils.GetParamCustomName(ctx, "name")
	if err != nil {
		utils.BadRequestError(ctx, err.Error())
		return
	}

	req.ClusterID = clusterID
	req.Namespace = namespace
	req.Name = name

	utils.HandleRequest(ctx, &req, func() (interface{}, error) {
		return nil, k.svcService.UpdateService(ctx, &req)
	})
}

// DeleteService 删除Service
func (k *K8sSvcHandler) DeleteService(ctx *gin.Context) {
	var req model.DeleteServiceReq

	clusterID, err := utils.GetCustomParamID(ctx, "cluster_id")
	if err != nil {
		utils.BadRequestError(ctx, err.Error())
		return
	}

	namespace, err := utils.GetParamCustomName(ctx, "namespace")
	if err != nil {
		utils.BadRequestError(ctx, err.Error())
		return
	}

	name, err := utils.GetParamCustomName(ctx, "name")
<<<<<<< HEAD
	if err != nil {
		utils.BadRequestError(ctx, err.Error())
		return
	}

	req.ClusterID = clusterID
	req.Namespace = namespace
	req.Name = name

	utils.HandleRequest(ctx, &req, func() (interface{}, error) {
		return nil, k.svcService.DeleteService(ctx, &req)
	})
}

// GetServiceEndpoints 获取Service端点
func (k *K8sSvcHandler) GetServiceEndpoints(ctx *gin.Context) {
	var req model.GetServiceEndpointsReq

	clusterID, err := utils.GetCustomParamID(ctx, "cluster_id")
	if err != nil {
		utils.BadRequestError(ctx, err.Error())
		return
	}

	namespace, err := utils.GetParamCustomName(ctx, "namespace")
	if err != nil {
		utils.BadRequestError(ctx, err.Error())
		return
	}

	name, err := utils.GetParamCustomName(ctx, "name")
	if err != nil {
		utils.BadRequestError(ctx, err.Error())
		return
	}

	req.ClusterID = clusterID
	req.Namespace = namespace
	req.Name = name

	utils.HandleRequest(ctx, &req, func() (interface{}, error) {
		return k.svcService.GetServiceEndpoints(ctx, &req)
	})
}

// GetServiceMetrics 获取Service指标
func (k *K8sSvcHandler) GetServiceMetrics(ctx *gin.Context) {
	var req model.GetServiceMetricsReq

	clusterID, err := utils.GetCustomParamID(ctx, "cluster_id")
=======
>>>>>>> 16a2ce79
	if err != nil {
		utils.BadRequestError(ctx, err.Error())
		return
	}

<<<<<<< HEAD
	namespace, err := utils.GetParamCustomName(ctx, "namespace")
	if err != nil {
		utils.BadRequestError(ctx, err.Error())
		return
	}

	name, err := utils.GetParamCustomName(ctx, "name")
=======
	req.ClusterID = clusterID
	req.Namespace = namespace
	req.Name = name

	utils.HandleRequest(ctx, &req, func() (interface{}, error) {
		return nil, k.svcService.DeleteService(ctx, &req)
	})
}

// GetServiceEndpoints 获取Service端点
func (k *K8sSvcHandler) GetServiceEndpoints(ctx *gin.Context) {
	var req model.GetServiceEndpointsReq

	clusterID, err := utils.GetCustomParamID(ctx, "cluster_id")
>>>>>>> 16a2ce79
	if err != nil {
		utils.BadRequestError(ctx, err.Error())
		return
	}

<<<<<<< HEAD
=======
	namespace, err := utils.GetParamCustomName(ctx, "namespace")
	if err != nil {
		utils.BadRequestError(ctx, err.Error())
		return
	}

	name, err := utils.GetParamCustomName(ctx, "name")
	if err != nil {
		utils.BadRequestError(ctx, err.Error())
		return
	}

>>>>>>> 16a2ce79
	req.ClusterID = clusterID
	req.Namespace = namespace
	req.Name = name

	utils.HandleRequest(ctx, &req, func() (interface{}, error) {
<<<<<<< HEAD
		return k.svcService.GetServiceMetrics(ctx, &req)
	})
}

// GetServiceEvents 获取Service事件
func (k *K8sSvcHandler) GetServiceEvents(ctx *gin.Context) {
	var req model.GetServiceEventsReq

=======
		return k.svcService.GetServiceEndpoints(ctx, &req)
	})
}

// YAML操作方法

// CreateServiceByYaml 通过YAML创建Service
func (k *K8sSvcHandler) CreateServiceByYaml(ctx *gin.Context) {
	var req model.CreateResourceByYamlReq

	utils.HandleRequest(ctx, &req, func() (interface{}, error) {
		return nil, k.svcService.CreateServiceByYaml(ctx, &req)
	})
}

// UpdateServiceByYaml 通过YAML更新Service
func (k *K8sSvcHandler) UpdateServiceByYaml(ctx *gin.Context) {
	var req model.UpdateResourceByYamlReq

>>>>>>> 16a2ce79
	clusterID, err := utils.GetCustomParamID(ctx, "cluster_id")
	if err != nil {
		utils.BadRequestError(ctx, err.Error())
		return
	}

	namespace, err := utils.GetParamCustomName(ctx, "namespace")
	if err != nil {
		utils.BadRequestError(ctx, err.Error())
		return
	}

	name, err := utils.GetParamCustomName(ctx, "name")
	if err != nil {
		utils.BadRequestError(ctx, err.Error())
		return
	}

	req.ClusterID = clusterID
	req.Namespace = namespace
	req.Name = name

	utils.HandleRequest(ctx, &req, func() (interface{}, error) {
<<<<<<< HEAD
		return k.svcService.GetServiceEvents(ctx, &req)
=======
		return nil, k.svcService.UpdateServiceByYaml(ctx, &req)
>>>>>>> 16a2ce79
	})
}<|MERGE_RESOLUTION|>--- conflicted
+++ resolved
@@ -38,10 +38,6 @@
 
 func NewK8sSvcHandler(svcService service.SvcService) *K8sSvcHandler {
 	return &K8sSvcHandler{
-<<<<<<< HEAD
-
-=======
->>>>>>> 16a2ce79
 		svcService: svcService,
 	}
 }
@@ -55,15 +51,9 @@
 		k8sGroup.POST("/services", k.CreateService)                                             // 创建Service
 		k8sGroup.PUT("/services/:cluster_id/:namespace/:name", k.UpdateService)                 // 更新Service
 		k8sGroup.DELETE("/services/:cluster_id/:namespace/:name", k.DeleteService)              // 删除Service
-<<<<<<< HEAD
-		k8sGroup.GET("/services/:cluster_id/:namespace/:name/endpoints", k.GetServiceEndpoints) // 获取Service端点
-		k8sGroup.GET("/services/:cluster_id/:namespace/:name/metrics", k.GetServiceMetrics)     // 获取Service指标
-		k8sGroup.GET("/services/:cluster_id/:namespace/:name/events", k.GetServiceEvents)       // 获取Service事件
-=======
 		k8sGroup.POST("/services/yaml", k.CreateServiceByYaml)                                  // 通过YAML创建Service
 		k8sGroup.PUT("/services/:cluster_id/:namespace/:name/yaml", k.UpdateServiceByYaml)      // 通过YAML更新Service
 		k8sGroup.GET("/services/:cluster_id/:namespace/:name/endpoints", k.GetServiceEndpoints) // 获取Service端点
->>>>>>> 16a2ce79
 	}
 }
 
@@ -89,27 +79,15 @@
 	namespace, err := utils.GetParamCustomName(ctx, "namespace")
 	if err != nil {
 		utils.BadRequestError(ctx, err.Error())
-<<<<<<< HEAD
-		return
-	}
-
-	name, err := utils.GetParamCustomName(ctx, "name")
-	if err != nil {
-		utils.BadRequestError(ctx, err.Error())
-		return
-	}
-
-=======
-		return
-	}
-
-	name, err := utils.GetParamCustomName(ctx, "name")
-	if err != nil {
-		utils.BadRequestError(ctx, err.Error())
-		return
-	}
-
->>>>>>> 16a2ce79
+		return
+	}
+
+	name, err := utils.GetParamCustomName(ctx, "name")
+	if err != nil {
+		utils.BadRequestError(ctx, err.Error())
+		return
+	}
+
 	req.ClusterID = clusterID
 	req.Namespace = namespace
 	req.Name = name
@@ -147,7 +125,6 @@
 
 	utils.HandleRequest(ctx, &req, func() (interface{}, error) {
 		return k.svcService.GetServiceYaml(ctx, &req)
-<<<<<<< HEAD
 	})
 }
 
@@ -160,20 +137,6 @@
 	})
 }
 
-=======
-	})
-}
-
-// CreateService 创建Service
-func (k *K8sSvcHandler) CreateService(ctx *gin.Context) {
-	var req model.CreateServiceReq
-
-	utils.HandleRequest(ctx, &req, func() (interface{}, error) {
-		return nil, k.svcService.CreateService(ctx, &req)
-	})
-}
-
->>>>>>> 16a2ce79
 // UpdateService 更新Service
 func (k *K8sSvcHandler) UpdateService(ctx *gin.Context) {
 	var req model.UpdateServiceReq
@@ -222,7 +185,6 @@
 	}
 
 	name, err := utils.GetParamCustomName(ctx, "name")
-<<<<<<< HEAD
 	if err != nil {
 		utils.BadRequestError(ctx, err.Error())
 		return
@@ -268,81 +230,6 @@
 	})
 }
 
-// GetServiceMetrics 获取Service指标
-func (k *K8sSvcHandler) GetServiceMetrics(ctx *gin.Context) {
-	var req model.GetServiceMetricsReq
-
-	clusterID, err := utils.GetCustomParamID(ctx, "cluster_id")
-=======
->>>>>>> 16a2ce79
-	if err != nil {
-		utils.BadRequestError(ctx, err.Error())
-		return
-	}
-
-<<<<<<< HEAD
-	namespace, err := utils.GetParamCustomName(ctx, "namespace")
-	if err != nil {
-		utils.BadRequestError(ctx, err.Error())
-		return
-	}
-
-	name, err := utils.GetParamCustomName(ctx, "name")
-=======
-	req.ClusterID = clusterID
-	req.Namespace = namespace
-	req.Name = name
-
-	utils.HandleRequest(ctx, &req, func() (interface{}, error) {
-		return nil, k.svcService.DeleteService(ctx, &req)
-	})
-}
-
-// GetServiceEndpoints 获取Service端点
-func (k *K8sSvcHandler) GetServiceEndpoints(ctx *gin.Context) {
-	var req model.GetServiceEndpointsReq
-
-	clusterID, err := utils.GetCustomParamID(ctx, "cluster_id")
->>>>>>> 16a2ce79
-	if err != nil {
-		utils.BadRequestError(ctx, err.Error())
-		return
-	}
-
-<<<<<<< HEAD
-=======
-	namespace, err := utils.GetParamCustomName(ctx, "namespace")
-	if err != nil {
-		utils.BadRequestError(ctx, err.Error())
-		return
-	}
-
-	name, err := utils.GetParamCustomName(ctx, "name")
-	if err != nil {
-		utils.BadRequestError(ctx, err.Error())
-		return
-	}
-
->>>>>>> 16a2ce79
-	req.ClusterID = clusterID
-	req.Namespace = namespace
-	req.Name = name
-
-	utils.HandleRequest(ctx, &req, func() (interface{}, error) {
-<<<<<<< HEAD
-		return k.svcService.GetServiceMetrics(ctx, &req)
-	})
-}
-
-// GetServiceEvents 获取Service事件
-func (k *K8sSvcHandler) GetServiceEvents(ctx *gin.Context) {
-	var req model.GetServiceEventsReq
-
-=======
-		return k.svcService.GetServiceEndpoints(ctx, &req)
-	})
-}
-
 // YAML操作方法
 
 // CreateServiceByYaml 通过YAML创建Service
@@ -358,34 +245,29 @@
 func (k *K8sSvcHandler) UpdateServiceByYaml(ctx *gin.Context) {
 	var req model.UpdateResourceByYamlReq
 
->>>>>>> 16a2ce79
-	clusterID, err := utils.GetCustomParamID(ctx, "cluster_id")
-	if err != nil {
-		utils.BadRequestError(ctx, err.Error())
-		return
-	}
-
-	namespace, err := utils.GetParamCustomName(ctx, "namespace")
-	if err != nil {
-		utils.BadRequestError(ctx, err.Error())
-		return
-	}
-
-	name, err := utils.GetParamCustomName(ctx, "name")
-	if err != nil {
-		utils.BadRequestError(ctx, err.Error())
-		return
-	}
-
-	req.ClusterID = clusterID
-	req.Namespace = namespace
-	req.Name = name
-
-	utils.HandleRequest(ctx, &req, func() (interface{}, error) {
-<<<<<<< HEAD
-		return k.svcService.GetServiceEvents(ctx, &req)
-=======
+	clusterID, err := utils.GetCustomParamID(ctx, "cluster_id")
+	if err != nil {
+		utils.BadRequestError(ctx, err.Error())
+		return
+	}
+
+	namespace, err := utils.GetParamCustomName(ctx, "namespace")
+	if err != nil {
+		utils.BadRequestError(ctx, err.Error())
+		return
+	}
+
+	name, err := utils.GetParamCustomName(ctx, "name")
+	if err != nil {
+		utils.BadRequestError(ctx, err.Error())
+		return
+	}
+
+	req.ClusterID = clusterID
+	req.Namespace = namespace
+	req.Name = name
+
+	utils.HandleRequest(ctx, &req, func() (interface{}, error) {
 		return nil, k.svcService.UpdateServiceByYaml(ctx, &req)
->>>>>>> 16a2ce79
 	})
 }