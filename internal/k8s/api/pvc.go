--- conflicted
+++ resolved
@@ -25,179 +25,6 @@
 
 package api
 
-<<<<<<< HEAD
-import (
-	"github.com/GoSimplicity/AI-CloudOps/internal/k8s/service"
-	"github.com/GoSimplicity/AI-CloudOps/internal/model"
-	"github.com/GoSimplicity/AI-CloudOps/pkg/utils"
-	"github.com/gin-gonic/gin"
-)
-
-type K8sPVCHandler struct {
-	pvcService service.PVCService
-}
-
-func NewK8sPVCHandler(pvcService service.PVCService) *K8sPVCHandler {
-	return &K8sPVCHandler{
-
-		pvcService: pvcService,
-	}
-}
-
-func (k *K8sPVCHandler) RegisterRouters(server *gin.Engine) {
-	k8sGroup := server.Group("/api/k8s")
-	{
-		k8sGroup.GET("/pvcs/list", k.GetPVCList)                       // 获取PVC列表
-		k8sGroup.GET("/pvcs/:cluster_id", k.GetPVCsByNamespace)        // 根据命名空间获取PVC列表
-		k8sGroup.GET("/pvcs/:cluster_id/:name", k.GetPVC)              // 获取单个PVC详情
-		k8sGroup.GET("/pvcs/:cluster_id/:name/yaml", k.GetPVCYaml)     // 获取PVC YAML配置
-		k8sGroup.POST("/pvcs/create", k.CreatePVC)                     // 创建PVC
-		k8sGroup.PUT("/pvcs/update", k.UpdatePVC)                      // 更新PVC
-		k8sGroup.DELETE("/pvcs/delete", k.DeletePVC)                   // 删除PVC
-		k8sGroup.GET("/pvcs/:cluster_id/:name/events", k.GetPVCEvents) // 获取PVC事件
-		k8sGroup.GET("/pvcs/:cluster_id/:name/usage", k.GetPVCUsage)   // 获取PVC使用情况
-		k8sGroup.POST("/pvcs/:cluster_id/:name/expand", k.ExpandPVC)   // 扩容PVC
-	}
-}
-
-// GetPVCList 获取PVC列表
-func (k *K8sPVCHandler) GetPVCList(ctx *gin.Context) {
-	var req model.K8sPVCListReq
-	if err := ctx.ShouldBindQuery(&req); err != nil {
-		utils.BadRequestError(ctx, err.Error())
-		return
-	}
-
-	utils.HandleRequest(ctx, nil, func() (interface{}, error) {
-		return k.pvcService.GetPVCList(ctx, &req)
-	})
-}
-
-// GetPVCsByNamespace 根据命名空间获取PVC列表
-func (k *K8sPVCHandler) GetPVCsByNamespace(ctx *gin.Context) {
-	var req model.K8sGetResourceListReq
-	if err := ctx.ShouldBindUri(&req); err != nil {
-		utils.BadRequestError(ctx, err.Error())
-		return
-	}
-	if err := ctx.ShouldBindQuery(&req); err != nil {
-		utils.BadRequestError(ctx, err.Error())
-		return
-	}
-
-	utils.HandleRequest(ctx, nil, func() (interface{}, error) {
-		return k.pvcService.GetPVCsByNamespace(ctx, req.ClusterID, req.Namespace)
-	})
-}
-
-// GetPVC 获取PVC详情
-func (k *K8sPVCHandler) GetPVC(ctx *gin.Context) {
-	var req model.K8sGetResourceReq
-	if err := ctx.ShouldBindUri(&req); err != nil {
-		utils.BadRequestError(ctx, err.Error())
-		return
-	}
-	if err := ctx.ShouldBindQuery(&req); err != nil {
-		utils.BadRequestError(ctx, err.Error())
-		return
-	}
-
-	utils.HandleRequest(ctx, nil, func() (interface{}, error) {
-		return k.pvcService.GetPVC(ctx, req.ClusterID, req.Namespace, req.ResourceName)
-	})
-}
-
-// GetPVCYaml 获取PVC的YAML配置
-func (k *K8sPVCHandler) GetPVCYaml(ctx *gin.Context) {
-	var req model.K8sGetResourceYamlReq
-	if err := ctx.ShouldBindUri(&req); err != nil {
-		utils.BadRequestError(ctx, err.Error())
-		return
-	}
-	if err := ctx.ShouldBindQuery(&req); err != nil {
-		utils.BadRequestError(ctx, err.Error())
-		return
-	}
-
-	utils.HandleRequest(ctx, nil, func() (interface{}, error) {
-		return k.pvcService.GetPVCYaml(ctx, req.ClusterID, req.Namespace, req.ResourceName)
-	})
-}
-
-// CreatePVC 创建PVC
-func (k *K8sPVCHandler) CreatePVC(ctx *gin.Context) {
-	var req model.K8sPVCCreateReq
-
-	utils.HandleRequest(ctx, &req, func() (interface{}, error) {
-		return nil, k.pvcService.CreatePVC(ctx, &req)
-	})
-}
-
-// UpdatePVC 更新PVC
-func (k *K8sPVCHandler) UpdatePVC(ctx *gin.Context) {
-	var req model.K8sPVCUpdateReq
-
-	utils.HandleRequest(ctx, &req, func() (interface{}, error) {
-		return nil, k.pvcService.UpdatePVC(ctx, &req)
-	})
-}
-
-// DeletePVC 删除PVC
-func (k *K8sPVCHandler) DeletePVC(ctx *gin.Context) {
-	var req model.K8sPVCDeleteReq
-
-	utils.HandleRequest(ctx, &req, func() (interface{}, error) {
-		return nil, k.pvcService.DeletePVC(ctx, &req)
-	})
-}
-
-// GetPVCEvents 获取PVC事件
-func (k *K8sPVCHandler) GetPVCEvents(ctx *gin.Context) {
-	var req model.K8sPVCEventReq
-	if err := ctx.ShouldBindUri(&req); err != nil {
-		utils.BadRequestError(ctx, err.Error())
-		return
-	}
-	if err := ctx.ShouldBindQuery(&req); err != nil {
-		utils.BadRequestError(ctx, err.Error())
-		return
-	}
-
-	utils.HandleRequest(ctx, nil, func() (interface{}, error) {
-		return k.pvcService.GetPVCEvents(ctx, &req)
-	})
-}
-
-// GetPVCUsage 获取PVC使用情况
-func (k *K8sPVCHandler) GetPVCUsage(ctx *gin.Context) {
-	var req model.K8sPVCUsageReq
-	if err := ctx.ShouldBindUri(&req); err != nil {
-		utils.BadRequestError(ctx, err.Error())
-		return
-	}
-	if err := ctx.ShouldBindQuery(&req); err != nil {
-		utils.BadRequestError(ctx, err.Error())
-		return
-	}
-
-	utils.HandleRequest(ctx, nil, func() (interface{}, error) {
-		return k.pvcService.GetPVCUsage(ctx, &req)
-	})
-}
-
-// ExpandPVC 扩容PVC
-func (k *K8sPVCHandler) ExpandPVC(ctx *gin.Context) {
-	var req model.K8sPVCExpandReq
-	if err := ctx.ShouldBindUri(&req); err != nil {
-		utils.BadRequestError(ctx, err.Error())
-		return
-	}
-
-	utils.HandleRequest(ctx, &req, func() (interface{}, error) {
-		return nil, k.pvcService.ExpandPVC(ctx, &req)
-	})
-}
-=======
 // import (
 // 	"github.com/GoSimplicity/AI-CloudOps/internal/k8s/service"
 // 	"github.com/GoSimplicity/AI-CloudOps/internal/model"
@@ -416,5 +243,4 @@
 // 	utils.HandleRequest(ctx, &req, func() (interface{}, error) {
 // 		return nil, k.pvcService.UpdatePVCByYaml(ctx, &req)
 // 	})
-// }
->>>>>>> 16a2ce79
+// }