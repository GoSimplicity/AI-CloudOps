/*
 * MIT License
 *
 * Copyright (c) 2024 Bamboo
 *
 * Permission is hereby granted, free of charge, to any person obtaining a copy
 * of this software and associated documentation files (the "Software"), to deal
 * in the Software without restriction, including without limitation the rights
 * to use, copy, modify, merge, publish, distribute, sublicense, and/or sell
 * copies of the Software, and to permit persons to whom the Software is
 * furnished to do so, subject to the following conditions:
 *
 * The above copyright notice and this permission notice shall be included in
 * all copies or substantial portions of the Software.
 *
 * THE SOFTWARE IS PROVIDED "AS IS", WITHOUT WARRANTY OF ANY KIND, EXPRESS OR
 * IMPLIED, INCLUDING BUT NOT LIMITED TO THE WARRANTIES OF MERCHANTABILITY,
 * FITNESS FOR A PARTICULAR PURPOSE AND NONINFRINGEMENT. IN NO EVENT SHALL THE
 * AUTHORS OR COPYRIGHT HOLDERS BE LIABLE FOR ANY CLAIM, DAMAGES OR OTHER
 * LIABILITY, WHETHER IN AN ACTION OF CONTRACT, TORT OR OTHERWISE, ARISING FROM,
 * OUT OF OR IN CONNECTION WITH THE SOFTWARE OR THE USE OR OTHER DEALINGS IN
 * THE SOFTWARE.
 *
 */

package api

import (
	"github.com/GoSimplicity/AI-CloudOps/internal/k8s/service"
	"github.com/GoSimplicity/AI-CloudOps/internal/model"
	"github.com/GoSimplicity/AI-CloudOps/pkg/utils"
	"github.com/gin-gonic/gin"
)

<<<<<<< HEAD
type ClusterRoleBindingAPI struct {
	clusterRoleBindingService *service.ClusterRoleBindingService
}

func NewClusterRoleBindingAPI(clusterRoleBindingService *service.ClusterRoleBindingService) *ClusterRoleBindingAPI {
	return &ClusterRoleBindingAPI{
=======
type K8sClusterRoleBindingHandler struct {
	clusterRoleBindingService service.ClusterRoleBindingService
}

func NewK8sClusterRoleBindingHandler(clusterRoleBindingService service.ClusterRoleBindingService) *K8sClusterRoleBindingHandler {
	return &K8sClusterRoleBindingHandler{
>>>>>>> 16a2ce79
		clusterRoleBindingService: clusterRoleBindingService,
	}
}

func (k *K8sClusterRoleBindingHandler) RegisterRouters(server *gin.Engine) {
	k8sGroup := server.Group("/api/k8s")
	{
		k8sGroup.GET("/cluster-role-bindings", k.GetClusterRoleBindingList)
		k8sGroup.GET("/cluster-role-bindings/:cluster_id/:name", k.GetClusterRoleBindingDetails)
		k8sGroup.POST("/cluster-role-bindings", k.CreateClusterRoleBinding)
		k8sGroup.PUT("/cluster-role-bindings/:cluster_id/:name", k.UpdateClusterRoleBinding)
		k8sGroup.DELETE("/cluster-role-bindings/:cluster_id/:name", k.DeleteClusterRoleBinding)
		k8sGroup.GET("/cluster-role-bindings/:cluster_id/:name/yaml", k.GetClusterRoleBindingYaml)
		k8sGroup.PUT("/cluster-role-bindings/:cluster_id/:name/yaml", k.UpdateClusterRoleBindingYaml)
	}
}

<<<<<<< HEAD
// GetClusterRoleBindingList 获取ClusterRoleBinding列表
func (crba *ClusterRoleBindingAPI) GetClusterRoleBindingList(c *gin.Context) {
	var req model.ClusterRoleBindingListReq
	if err := c.ShouldBindQuery(&req); err != nil {
		utils.BadRequestError(c, err.Error())
		return
	}

	result, err := crba.clusterRoleBindingService.GetClusterRoleBindingList(c.Request.Context(), &req)
	if err != nil {

		utils.InternalServerError(c, 500, nil, "获取ClusterRoleBinding列表失败")
		return
	}
=======
func (k *K8sClusterRoleBindingHandler) GetClusterRoleBindingList(ctx *gin.Context) {
	var req model.GetClusterRoleBindingListReq
>>>>>>> 16a2ce79

	utils.HandleRequest(ctx, &req, func() (interface{}, error) {
		return k.clusterRoleBindingService.GetClusterRoleBindingList(ctx, &req)
	})
}

func (k *K8sClusterRoleBindingHandler) GetClusterRoleBindingDetails(ctx *gin.Context) {
	var req model.GetClusterRoleBindingDetailsReq

	clusterID, err := utils.GetCustomParamID(ctx, "cluster_id")
	if err != nil {
		utils.BadRequestError(ctx, err.Error())
		return
	}

	name, err := utils.GetParamCustomName(ctx, "name")
	if err != nil {
<<<<<<< HEAD

		utils.InternalServerError(c, 500, nil, "获取ClusterRoleBinding详情失败")
=======
		utils.BadRequestError(ctx, err.Error())
>>>>>>> 16a2ce79
		return
	}

	req.ClusterID = clusterID
	req.Name = name

	utils.HandleRequest(ctx, &req, func() (interface{}, error) {
		return k.clusterRoleBindingService.GetClusterRoleBindingDetails(ctx, &req)
	})
}

func (k *K8sClusterRoleBindingHandler) CreateClusterRoleBinding(ctx *gin.Context) {
	var req model.CreateClusterRoleBindingReq
<<<<<<< HEAD
	if err := c.ShouldBindJSON(&req); err != nil {
		utils.BadRequestError(c, err.Error())
		return
	}

	err := crba.clusterRoleBindingService.CreateClusterRoleBinding(c.Request.Context(), &req)
	if err != nil {

		utils.InternalServerError(c, 500, nil, "创建ClusterRoleBinding失败")
		return
	}
=======
>>>>>>> 16a2ce79

	utils.HandleRequest(ctx, &req, func() (interface{}, error) {
		return nil, k.clusterRoleBindingService.CreateClusterRoleBinding(ctx, &req)
	})
}

func (k *K8sClusterRoleBindingHandler) UpdateClusterRoleBinding(ctx *gin.Context) {
	var req model.UpdateClusterRoleBindingReq

	clusterID, err := utils.GetCustomParamID(ctx, "cluster_id")
	if err != nil {
		utils.BadRequestError(ctx, err.Error())
		return
	}

	name, err := utils.GetParamCustomName(ctx, "name")
	if err != nil {
<<<<<<< HEAD

		utils.InternalServerError(c, 500, nil, "更新ClusterRoleBinding失败")
=======
		utils.BadRequestError(ctx, err.Error())
>>>>>>> 16a2ce79
		return
	}

	req.ClusterID = clusterID
	req.Name = name

	utils.HandleRequest(ctx, &req, func() (interface{}, error) {
		return nil, k.clusterRoleBindingService.UpdateClusterRoleBinding(ctx, &req)
	})
}

func (k *K8sClusterRoleBindingHandler) DeleteClusterRoleBinding(ctx *gin.Context) {
	var req model.DeleteClusterRoleBindingReq

	clusterID, err := utils.GetCustomParamID(ctx, "cluster_id")
	if err != nil {
		utils.BadRequestError(ctx, err.Error())
		return
	}

	name, err := utils.GetParamCustomName(ctx, "name")
	if err != nil {
<<<<<<< HEAD

		utils.InternalServerError(c, 500, nil, "删除ClusterRoleBinding失败")
=======
		utils.BadRequestError(ctx, err.Error())
>>>>>>> 16a2ce79
		return
	}

	req.ClusterID = clusterID
	req.Name = name

	utils.HandleRequest(ctx, &req, func() (interface{}, error) {
		return nil, k.clusterRoleBindingService.DeleteClusterRoleBinding(ctx, &req)
	})
}

func (k *K8sClusterRoleBindingHandler) GetClusterRoleBindingYaml(ctx *gin.Context) {
	var req model.GetClusterRoleBindingYamlReq

	clusterID, err := utils.GetCustomParamID(ctx, "cluster_id")
	if err != nil {
		utils.BadRequestError(ctx, err.Error())
		return
	}

	name, err := utils.GetParamCustomName(ctx, "name")
	if err != nil {
<<<<<<< HEAD

		utils.InternalServerError(c, 500, nil, "获取ClusterRoleBinding YAML失败")
=======
		utils.BadRequestError(ctx, err.Error())
>>>>>>> 16a2ce79
		return
	}

	req.ClusterID = clusterID
	req.Name = name

	utils.HandleRequest(ctx, &req, func() (interface{}, error) {
		return k.clusterRoleBindingService.GetClusterRoleBindingYaml(ctx, &req)
	})
}

func (k *K8sClusterRoleBindingHandler) UpdateClusterRoleBindingYaml(ctx *gin.Context) {
	var req model.UpdateClusterRoleBindingYamlReq

	clusterID, err := utils.GetCustomParamID(ctx, "cluster_id")
	if err != nil {
		utils.BadRequestError(ctx, err.Error())
		return
	}

	name, err := utils.GetParamCustomName(ctx, "name")
	if err != nil {
<<<<<<< HEAD

		utils.InternalServerError(c, 500, nil, "更新ClusterRoleBinding YAML失败")
=======
		utils.BadRequestError(ctx, err.Error())
>>>>>>> 16a2ce79
		return
	}

	req.ClusterID = clusterID
	req.Name = name

	utils.HandleRequest(ctx, &req, func() (interface{}, error) {
		return nil, k.clusterRoleBindingService.UpdateClusterRoleBindingYaml(ctx, &req)
	})
}<|MERGE_RESOLUTION|>--- conflicted
+++ resolved
@@ -32,21 +32,12 @@
 	"github.com/gin-gonic/gin"
 )
 
-<<<<<<< HEAD
-type ClusterRoleBindingAPI struct {
-	clusterRoleBindingService *service.ClusterRoleBindingService
-}
-
-func NewClusterRoleBindingAPI(clusterRoleBindingService *service.ClusterRoleBindingService) *ClusterRoleBindingAPI {
-	return &ClusterRoleBindingAPI{
-=======
 type K8sClusterRoleBindingHandler struct {
 	clusterRoleBindingService service.ClusterRoleBindingService
 }
 
 func NewK8sClusterRoleBindingHandler(clusterRoleBindingService service.ClusterRoleBindingService) *K8sClusterRoleBindingHandler {
 	return &K8sClusterRoleBindingHandler{
->>>>>>> 16a2ce79
 		clusterRoleBindingService: clusterRoleBindingService,
 	}
 }
@@ -64,25 +55,8 @@
 	}
 }
 
-<<<<<<< HEAD
-// GetClusterRoleBindingList 获取ClusterRoleBinding列表
-func (crba *ClusterRoleBindingAPI) GetClusterRoleBindingList(c *gin.Context) {
-	var req model.ClusterRoleBindingListReq
-	if err := c.ShouldBindQuery(&req); err != nil {
-		utils.BadRequestError(c, err.Error())
-		return
-	}
-
-	result, err := crba.clusterRoleBindingService.GetClusterRoleBindingList(c.Request.Context(), &req)
-	if err != nil {
-
-		utils.InternalServerError(c, 500, nil, "获取ClusterRoleBinding列表失败")
-		return
-	}
-=======
 func (k *K8sClusterRoleBindingHandler) GetClusterRoleBindingList(ctx *gin.Context) {
 	var req model.GetClusterRoleBindingListReq
->>>>>>> 16a2ce79
 
 	utils.HandleRequest(ctx, &req, func() (interface{}, error) {
 		return k.clusterRoleBindingService.GetClusterRoleBindingList(ctx, &req)
@@ -100,12 +74,7 @@
 
 	name, err := utils.GetParamCustomName(ctx, "name")
 	if err != nil {
-<<<<<<< HEAD
-
-		utils.InternalServerError(c, 500, nil, "获取ClusterRoleBinding详情失败")
-=======
 		utils.BadRequestError(ctx, err.Error())
->>>>>>> 16a2ce79
 		return
 	}
 
@@ -119,20 +88,6 @@
 
 func (k *K8sClusterRoleBindingHandler) CreateClusterRoleBinding(ctx *gin.Context) {
 	var req model.CreateClusterRoleBindingReq
-<<<<<<< HEAD
-	if err := c.ShouldBindJSON(&req); err != nil {
-		utils.BadRequestError(c, err.Error())
-		return
-	}
-
-	err := crba.clusterRoleBindingService.CreateClusterRoleBinding(c.Request.Context(), &req)
-	if err != nil {
-
-		utils.InternalServerError(c, 500, nil, "创建ClusterRoleBinding失败")
-		return
-	}
-=======
->>>>>>> 16a2ce79
 
 	utils.HandleRequest(ctx, &req, func() (interface{}, error) {
 		return nil, k.clusterRoleBindingService.CreateClusterRoleBinding(ctx, &req)
@@ -150,12 +105,7 @@
 
 	name, err := utils.GetParamCustomName(ctx, "name")
 	if err != nil {
-<<<<<<< HEAD
-
-		utils.InternalServerError(c, 500, nil, "更新ClusterRoleBinding失败")
-=======
 		utils.BadRequestError(ctx, err.Error())
->>>>>>> 16a2ce79
 		return
 	}
 
@@ -178,12 +128,7 @@
 
 	name, err := utils.GetParamCustomName(ctx, "name")
 	if err != nil {
-<<<<<<< HEAD
-
-		utils.InternalServerError(c, 500, nil, "删除ClusterRoleBinding失败")
-=======
 		utils.BadRequestError(ctx, err.Error())
->>>>>>> 16a2ce79
 		return
 	}
 
@@ -206,12 +151,7 @@
 
 	name, err := utils.GetParamCustomName(ctx, "name")
 	if err != nil {
-<<<<<<< HEAD
-
-		utils.InternalServerError(c, 500, nil, "获取ClusterRoleBinding YAML失败")
-=======
 		utils.BadRequestError(ctx, err.Error())
->>>>>>> 16a2ce79
 		return
 	}
 
@@ -234,12 +174,7 @@
 
 	name, err := utils.GetParamCustomName(ctx, "name")
 	if err != nil {
-<<<<<<< HEAD
-
-		utils.InternalServerError(c, 500, nil, "更新ClusterRoleBinding YAML失败")
-=======
 		utils.BadRequestError(ctx, err.Error())
->>>>>>> 16a2ce79
 		return
 	}
 
