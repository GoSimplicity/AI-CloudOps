--- conflicted
+++ resolved
@@ -49,10 +49,6 @@
 	GetNodeResource(ctx context.Context, clusterID int, nodeName string) (*model.NodeResource, error)
 	GetNodeEvents(ctx context.Context, clusterID int, nodeName string, limit int) ([]*model.NodeEvent, int64, error)
 	GetNodeTaints(ctx context.Context, clusterID int, nodeName string) ([]*model.NodeTaintEntity, int64, error)
-<<<<<<< HEAD
-	GetNodeMetrics(ctx context.Context, clusterID int, nodeNames []string) ([]*model.NodeMetrics, int64, error)
-=======
->>>>>>> 16a2ce79
 }
 
 type nodeManager struct {
@@ -110,18 +106,8 @@
 		return nil, fmt.Errorf("获取Kubernetes客户端失败: %w", err)
 	}
 
-<<<<<<< HEAD
-	metricsClient, err := m.client.GetMetricsClient(clusterID)
-	if err != nil {
-		m.logger.Warn("获取Metrics客户端失败，将在无指标模式下运行", zap.Error(err), zap.Int("clusterID", clusterID))
-	}
-
-	k8sNode, err := utils.BuildK8sNode(ctx, clusterID, node, clientset, metricsClient)
-	if err != nil {
-=======
 	k8sNode, err := utils.BuildK8sNode(ctx, clusterID, node, clientset, nil)
 	if err != nil {
->>>>>>> 16a2ce79
 		m.logger.Error("构建K8sNode失败", zap.Error(err), zap.Int("clusterID", clusterID), zap.String("nodeName", node.Name))
 		return nil, fmt.Errorf("构建K8sNode失败: %w", err)
 	}
@@ -259,7 +245,6 @@
 	}
 
 	m.logger.Info("节点标签更新成功", zap.Int("clusterID", clusterID), zap.String("nodeName", nodeName))
-<<<<<<< HEAD
 	return nil
 }
 
@@ -299,47 +284,6 @@
 	return nil
 }
 
-=======
-	return nil
-}
-
-func (m *nodeManager) DeleteNodeLabels(ctx context.Context, clusterID int, nodeName string, labelKeys []string) error {
-	if nodeName == "" {
-		return fmt.Errorf("节点名称不能为空")
-	}
-	if len(labelKeys) == 0 {
-		return fmt.Errorf("标签键不能为空")
-	}
-
-	clientset, err := m.client.GetKubeClient(clusterID)
-	if err != nil {
-		m.logger.Error("获取Kubernetes客户端失败", zap.Error(err), zap.Int("clusterID", clusterID))
-		return fmt.Errorf("获取Kubernetes客户端失败: %w", err)
-	}
-
-	node, err := clientset.CoreV1().Nodes().Get(ctx, nodeName, metav1.GetOptions{})
-	if err != nil {
-		m.logger.Error("获取节点失败", zap.Error(err), zap.Int("clusterID", clusterID), zap.String("nodeName", nodeName))
-		return fmt.Errorf("获取节点失败: %w", err)
-	}
-
-	if node.Labels != nil {
-		for _, key := range labelKeys {
-			delete(node.Labels, key)
-		}
-	}
-
-	_, err = clientset.CoreV1().Nodes().Update(ctx, node, metav1.UpdateOptions{})
-	if err != nil {
-		m.logger.Error("删除节点标签失败", zap.Error(err), zap.Int("clusterID", clusterID), zap.String("nodeName", nodeName))
-		return fmt.Errorf("删除节点标签失败: %w", err)
-	}
-
-	m.logger.Info("节点标签删除成功", zap.Int("clusterID", clusterID), zap.String("nodeName", nodeName))
-	return nil
-}
-
->>>>>>> 16a2ce79
 func (m *nodeManager) GetNodeResource(ctx context.Context, clusterID int, nodeName string) (*model.NodeResource, error) {
 	if nodeName == "" {
 		return nil, fmt.Errorf("节点名称不能为空")
@@ -432,47 +376,4 @@
 	}
 
 	return taints, int64(len(taints)), nil
-<<<<<<< HEAD
-}
-
-func (m *nodeManager) GetNodeMetrics(ctx context.Context, clusterID int, nodeNames []string) ([]*model.NodeMetrics, int64, error) {
-	metricsClient, err := m.client.GetMetricsClient(clusterID)
-	if err != nil {
-		m.logger.Error("获取Metrics客户端失败", zap.Error(err), zap.Int("clusterID", clusterID))
-		return nil, 0, fmt.Errorf("获取Metrics客户端失败: %w", err)
-	}
-
-	nodeMetricsList, err := metricsClient.MetricsV1beta1().NodeMetricses().List(ctx, metav1.ListOptions{})
-	if err != nil {
-		m.logger.Error("获取节点指标失败", zap.Error(err), zap.Int("clusterID", clusterID))
-		return nil, 0, fmt.Errorf("获取节点指标失败: %w", err)
-	}
-
-	var metrics []*model.NodeMetrics
-	for _, nodeMetrics := range nodeMetricsList.Items {
-		if len(nodeNames) > 0 {
-			found := false
-			for _, name := range nodeNames {
-				if nodeMetrics.Name == name {
-					found = true
-					break
-				}
-			}
-			if !found {
-				continue
-			}
-		}
-
-		metric := &model.NodeMetrics{
-			NodeName:  nodeMetrics.Name,
-			Timestamp: nodeMetrics.Timestamp,
-			Window:    nodeMetrics.Window,
-			Usage:     nodeMetrics.Usage,
-		}
-		metrics = append(metrics, metric)
-	}
-
-	return metrics, int64(len(metrics)), nil
-=======
->>>>>>> 16a2ce79
 }