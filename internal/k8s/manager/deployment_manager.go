/*
 * MIT License
 *
 * Copyright (c) 2024 Bamboo
 *
 * Permission is hereby granted, free of charge, to any person obtaining a copy
 * of this software and associated documentation files (the "Software"), to deal
 * in the Software without restriction, including without limitation the rights
 * to use, copy, modify, merge, publish, distribute, sublicense, and/or sell
 * copies of the Software, and to permit persons to whom the Software is
 * furnished to do so, subject to the following conditions:
 *
 * The above copyright notice and this permission notice shall be included in
 * all copies or substantial portions of the Software.
 *
 * THE SOFTWARE IS PROVIDED "AS IS", WITHOUT WARRANTY OF ANY KIND, EXPRESS OR
 * IMPLIED, INCLUDING BUT NOT LIMITED TO THE WARRANTIES OF MERCHANTABILITY,
 * FITNESS FOR A PARTICULAR PURPOSE AND NONINFRINGEMENT. IN NO EVENT SHALL THE
 * AUTHORS OR COPYRIGHT HOLDERS BE LIABLE FOR ANY CLAIM, DAMAGES OR OTHER
 * LIABILITY, WHETHER IN AN ACTION OF CONTRACT, TORT OR OTHERWISE, ARISING FROM,
 * OUT OF OR IN CONNECTION WITH THE SOFTWARE OR THE USE OR OTHER DEALINGS IN
 * THE SOFTWARE.
 *
 */

package manager

import (
	"context"
	"fmt"
	"strings"
	"sync"
	"time"

	"github.com/GoSimplicity/AI-CloudOps/internal/k8s/client"
	"github.com/GoSimplicity/AI-CloudOps/internal/k8s/utils"
	"github.com/GoSimplicity/AI-CloudOps/internal/model"
	"go.uber.org/zap"
	appsv1 "k8s.io/api/apps/v1"
	corev1 "k8s.io/api/core/v1"
	"k8s.io/apimachinery/pkg/api/resource"
	metav1 "k8s.io/apimachinery/pkg/apis/meta/v1"
	"k8s.io/apimachinery/pkg/types"
	"k8s.io/client-go/kubernetes"
	metricsv1beta1 "k8s.io/metrics/pkg/apis/metrics/v1beta1"
)

type DeploymentManager interface {
	CreateDeployment(ctx context.Context, clusterID int, namespace string, deployment *appsv1.Deployment) error
	GetDeployment(ctx context.Context, clusterID int, namespace, name string) (*appsv1.Deployment, error)
	GetDeploymentList(ctx context.Context, clusterID int, namespace string, listOptions metav1.ListOptions) ([]*model.K8sDeployment, error)
	UpdateDeployment(ctx context.Context, clusterID int, namespace string, deployment *appsv1.Deployment) error
	DeleteDeployment(ctx context.Context, clusterID int, namespace, name string, deleteOptions metav1.DeleteOptions) error
	RestartDeployment(ctx context.Context, clusterID int, namespace, name string) error
	ScaleDeployment(ctx context.Context, clusterID int, namespace, name string, replicas int32) error
	BatchDeleteDeployments(ctx context.Context, clusterID int, namespace string, deploymentNames []string) error
	BatchRestartDeployments(ctx context.Context, clusterID int, namespace string, deploymentNames []string) error
	GetDeploymentEvents(ctx context.Context, clusterID int, namespace, deploymentName string, limit int) ([]*model.K8sDeploymentEvent, int64, error)
	GetDeploymentHistory(ctx context.Context, clusterID int, namespace, deploymentName string) ([]*model.K8sDeploymentHistory, int64, error)
	GetDeploymentPods(ctx context.Context, clusterID int, namespace, deploymentName string) ([]*model.K8sPod, int64, error)
<<<<<<< HEAD
	GetDeploymentMetrics(ctx context.Context, clusterID int, namespace, deploymentName string) (*model.K8sDeploymentMetrics, error)
=======

>>>>>>> 16a2ce79
	RollbackDeployment(ctx context.Context, clusterID int, namespace, name string, revision int64) error
	PauseDeployment(ctx context.Context, clusterID int, namespace, name string) error
	ResumeDeployment(ctx context.Context, clusterID int, namespace, name string) error
}
type deploymentManager struct {
	clientFactory client.K8sClient
	logger        *zap.Logger
}

func NewDeploymentManager(clientFactory client.K8sClient, logger *zap.Logger) DeploymentManager {
	return &deploymentManager{
		clientFactory: clientFactory,
		logger:        logger,
	}
}

<<<<<<< HEAD
// getKubeClient 获取 Kubernetes 客户端
=======
// getKubeClient 获取客户端
>>>>>>> 16a2ce79
func (d *deploymentManager) getKubeClient(clusterID int) (*kubernetes.Clientset, error) {
	kubeClient, err := d.clientFactory.GetKubeClient(clusterID)
	if err != nil {
		d.logger.Error("获取 Kubernetes 客户端失败", zap.Int("clusterID", clusterID), zap.Error(err))
		return nil, fmt.Errorf("获取 Kubernetes 客户端失败: %w", err)
	}
	return kubeClient, nil
}

// CreateDeployment 创建deployment
func (d *deploymentManager) CreateDeployment(ctx context.Context, clusterID int, namespace string, deployment *appsv1.Deployment) error {
	if deployment == nil {
		return fmt.Errorf("deployment 不能为空")
	}
	kubeClient, err := d.getKubeClient(clusterID)
	if err != nil {
		return err
	}
<<<<<<< HEAD
	_, err = kubeClient.AppsV1().Deployments(namespace).Create(ctx, deployment, metav1.CreateOptions{})
=======

	// 如果deployment对象中没有指定namespace，使用参数中的namespace
	targetNamespace := deployment.Namespace
	if targetNamespace == "" {
		targetNamespace = namespace
		deployment.Namespace = namespace
	}

	_, err = kubeClient.AppsV1().Deployments(targetNamespace).Create(ctx, deployment, metav1.CreateOptions{})
>>>>>>> 16a2ce79
	if err != nil {
		d.logger.Error("创建 Deployment 失败",
			zap.Int("clusterID", clusterID),
			zap.String("namespace", namespace),
			zap.String("name", deployment.Name),
			zap.Error(err))
		return fmt.Errorf("创建 Deployment 失败: %w", err)
	}

	d.logger.Info("成功创建 Deployment",
		zap.Int("clusterID", clusterID),
		zap.String("namespace", namespace),
		zap.String("name", deployment.Name))
	return nil
}

// GetDeployment 获取deployment
func (d *deploymentManager) GetDeployment(ctx context.Context, clusterID int, namespace, name string) (*appsv1.Deployment, error) {
	kubeClient, err := d.getKubeClient(clusterID)
	if err != nil {
		return nil, err
	}

	deployment, err := kubeClient.AppsV1().Deployments(namespace).Get(ctx, name, metav1.GetOptions{})
	if err != nil {
		d.logger.Error("获取 Deployment 失败",
			zap.Int("clusterID", clusterID),
			zap.String("namespace", namespace),
			zap.String("name", name),
			zap.Error(err))
		return nil, fmt.Errorf("获取 Deployment 失败: %w", err)
	}

	d.logger.Debug("成功获取 Deployment",
		zap.Int("clusterID", clusterID),
		zap.String("namespace", namespace),
		zap.String("name", name))
	return deployment, nil
}

<<<<<<< HEAD
// GetDeploymentList 获取 Deployment 列表
=======
// GetDeploymentList 获取deployment列表
>>>>>>> 16a2ce79
func (d *deploymentManager) GetDeploymentList(ctx context.Context, clusterID int, namespace string, listOptions metav1.ListOptions) ([]*model.K8sDeployment, error) {
	kubeClient, err := d.getKubeClient(clusterID)
	if err != nil {
		return nil, err
	}

	deploymentList, err := kubeClient.AppsV1().Deployments(namespace).List(ctx, listOptions)
	if err != nil {
		d.logger.Error("获取 Deployment 列表失败",
			zap.Int("clusterID", clusterID),
			zap.String("namespace", namespace),
			zap.Error(err))
		return nil, fmt.Errorf("获取 Deployment 列表失败: %w", err)
	}

	// 转换为model结构
	var k8sDeployments []*model.K8sDeployment
	for _, deployment := range deploymentList.Items {
		k8sDeployment := utils.ConvertToK8sDeployment(&deployment)
		k8sDeployments = append(k8sDeployments, k8sDeployment)
	}

	d.logger.Debug("成功获取 Deployment 列表",
		zap.Int("clusterID", clusterID),
		zap.String("namespace", namespace),
		zap.Int("count", len(k8sDeployments)))
	return k8sDeployments, nil
}

// UpdateDeployment 更新deployment
func (d *deploymentManager) UpdateDeployment(ctx context.Context, clusterID int, namespace string, deployment *appsv1.Deployment) error {
	if deployment == nil {
		return fmt.Errorf("deployment 不能为空")
	}

	kubeClient, err := d.getKubeClient(clusterID)
	if err != nil {
		return err
	}

	_, err = kubeClient.AppsV1().Deployments(namespace).Update(ctx, deployment, metav1.UpdateOptions{})
	if err != nil {
		d.logger.Error("更新 Deployment 失败",
			zap.Int("clusterID", clusterID),
			zap.String("namespace", namespace),
			zap.String("name", deployment.Name),
			zap.Error(err))
		return fmt.Errorf("更新 Deployment 失败: %w", err)
	}

	d.logger.Info("成功更新 Deployment",
		zap.Int("clusterID", clusterID),
		zap.String("namespace", namespace),
		zap.String("name", deployment.Name))
	return nil
}

// DeleteDeployment 删除deployment
func (d *deploymentManager) DeleteDeployment(ctx context.Context, clusterID int, namespace, name string, deleteOptions metav1.DeleteOptions) error {
	kubeClient, err := d.getKubeClient(clusterID)
	if err != nil {
		return err
	}

	err = kubeClient.AppsV1().Deployments(namespace).Delete(ctx, name, deleteOptions)
	if err != nil {
		d.logger.Error("删除 Deployment 失败",
			zap.Int("clusterID", clusterID),
			zap.String("namespace", namespace),
			zap.String("name", name),
			zap.Error(err))
		return fmt.Errorf("删除 Deployment 失败: %w", err)
	}

	d.logger.Info("成功删除 Deployment",
		zap.Int("clusterID", clusterID),
		zap.String("namespace", namespace),
		zap.String("name", name))
	return nil
}

// RestartDeployment 重启deployment
func (d *deploymentManager) RestartDeployment(ctx context.Context, clusterID int, namespace, name string) error {
	kubeClient, err := d.getKubeClient(clusterID)
	if err != nil {
		return err
	}

	// 使用 Patch 方式重启
	patchData := fmt.Sprintf(`{"spec":{"template":{"metadata":{"annotations":{"kubectl.kubernetes.io/restartedAt":"%s"}}}}}`,
		time.Now().Format(time.RFC3339))

	_, err = kubeClient.AppsV1().Deployments(namespace).Patch(ctx, name, types.StrategicMergePatchType, []byte(patchData), metav1.PatchOptions{})
	if err != nil {
		d.logger.Error("重启 Deployment 失败",
			zap.Int("clusterID", clusterID),
			zap.String("namespace", namespace),
			zap.String("name", name),
			zap.Error(err))
		return fmt.Errorf("重启 Deployment 失败: %w", err)
	}

	d.logger.Info("成功重启 Deployment",
		zap.Int("clusterID", clusterID),
		zap.String("namespace", namespace),
		zap.String("name", name))
	return nil
}

// ScaleDeployment 扩缩容deployment
func (d *deploymentManager) ScaleDeployment(ctx context.Context, clusterID int, namespace, name string, replicas int32) error {
	kubeClient, err := d.getKubeClient(clusterID)
	if err != nil {
		return err
	}

	// 获取当前 Deployment
	deployment, err := kubeClient.AppsV1().Deployments(namespace).Get(ctx, name, metav1.GetOptions{})
	if err != nil {
		d.logger.Error("获取 Deployment 失败",
			zap.Int("clusterID", clusterID),
			zap.String("namespace", namespace),
			zap.String("name", name),
			zap.Error(err))
		return fmt.Errorf("获取 Deployment 失败: %w", err)
	}

	// 更新副本数
	deployment.Spec.Replicas = &replicas
	_, err = kubeClient.AppsV1().Deployments(namespace).Update(ctx, deployment, metav1.UpdateOptions{})
	if err != nil {
		d.logger.Error("扩缩容 Deployment 失败",
			zap.Int("clusterID", clusterID),
			zap.String("namespace", namespace),
			zap.String("name", name),
			zap.Int32("replicas", replicas),
			zap.Error(err))
		return fmt.Errorf("扩缩容 Deployment 失败: %w", err)
	}

	d.logger.Info("成功扩缩容 Deployment",
		zap.Int("clusterID", clusterID),
		zap.String("namespace", namespace),
		zap.String("name", name),
		zap.Int32("replicas", replicas))
	return nil
}

// BatchDeleteDeployments 批量删除deployment
func (d *deploymentManager) BatchDeleteDeployments(ctx context.Context, clusterID int, namespace string, deploymentNames []string) error {
	kubeClient, err := d.getKubeClient(clusterID)
	if err != nil {
		return err
	}

	var wg sync.WaitGroup
	errors := make(chan error, len(deploymentNames))

	for _, deploymentName := range deploymentNames {
		wg.Add(1)
		go func(name string) {
			defer wg.Done()
			if err := kubeClient.AppsV1().Deployments(namespace).Delete(ctx, name, metav1.DeleteOptions{}); err != nil {
				errors <- fmt.Errorf("删除 Deployment %s 失败: %w", name, err)
			}
		}(deploymentName)
	}

	wg.Wait()
	close(errors)

	var errorMessages []string
	for err := range errors {
		errorMessages = append(errorMessages, err.Error())
		d.logger.Error("批量删除中的单个 Deployment 失败", zap.Error(err))
	}

	if len(errorMessages) > 0 {
		return fmt.Errorf("批量删除失败，详情: %s", strings.Join(errorMessages, "; "))
	}

	d.logger.Info("成功批量删除 Deployment",
		zap.Int("clusterID", clusterID),
		zap.String("namespace", namespace),
		zap.Int("count", len(deploymentNames)))
	return nil
}

// BatchRestartDeployments 批量重启deployment
func (d *deploymentManager) BatchRestartDeployments(ctx context.Context, clusterID int, namespace string, deploymentNames []string) error {
	var wg sync.WaitGroup
	errors := make(chan error, len(deploymentNames))

	for _, deploymentName := range deploymentNames {
		wg.Add(1)
		go func(name string) {
			defer wg.Done()
			if err := d.RestartDeployment(ctx, clusterID, namespace, name); err != nil {
				errors <- fmt.Errorf("重启 Deployment %s 失败: %w", name, err)
			}
		}(deploymentName)
	}

	wg.Wait()
	close(errors)

	var errorMessages []string
	for err := range errors {
		errorMessages = append(errorMessages, err.Error())
		d.logger.Error("批量重启中的单个 Deployment 失败", zap.Error(err))
	}

	if len(errorMessages) > 0 {
		return fmt.Errorf("批量重启失败，详情: %s", strings.Join(errorMessages, "; "))
	}

	d.logger.Info("成功批量重启 Deployment",
		zap.Int("clusterID", clusterID),
		zap.String("namespace", namespace),
		zap.Int("count", len(deploymentNames)))
	return nil
}

<<<<<<< HEAD
// GetDeploymentEvents 获取 Deployment 事件
=======
// GetDeploymentEvents 获取deployment事件
>>>>>>> 16a2ce79
func (d *deploymentManager) GetDeploymentEvents(ctx context.Context, clusterID int, namespace, deploymentName string, limit int) ([]*model.K8sDeploymentEvent, int64, error) {
	kubeClient, err := d.getKubeClient(clusterID)
	if err != nil {
		return nil, 0, err
	}

	events, total, err := utils.GetDeploymentEvents(ctx, kubeClient, namespace, deploymentName, limit)
	if err != nil {
		d.logger.Error("获取 Deployment 事件失败",
			zap.Int("clusterID", clusterID),
			zap.String("namespace", namespace),
			zap.String("deploymentName", deploymentName),
			zap.Error(err))
		return nil, 0, fmt.Errorf("获取 Deployment 事件失败: %w", err)
	}

	d.logger.Debug("成功获取 Deployment 事件",
		zap.Int("clusterID", clusterID),
		zap.String("namespace", namespace),
		zap.String("deploymentName", deploymentName),
		zap.Int("count", len(events)),
		zap.Int64("total", total))
	return events, total, nil
}

<<<<<<< HEAD
// GetDeploymentHistory 获取 Deployment 历史版本
=======
// GetDeploymentHistory 获取deployment历史
>>>>>>> 16a2ce79
func (d *deploymentManager) GetDeploymentHistory(ctx context.Context, clusterID int, namespace, deploymentName string) ([]*model.K8sDeploymentHistory, int64, error) {
	kubeClient, err := d.getKubeClient(clusterID)
	if err != nil {
		return nil, 0, err
	}

	history, total, err := utils.GetDeploymentHistory(ctx, kubeClient, namespace, deploymentName)
	if err != nil {
		d.logger.Error("获取 Deployment 历史失败",
			zap.Int("clusterID", clusterID),
			zap.String("namespace", namespace),
			zap.String("deploymentName", deploymentName),
			zap.Error(err))
		return nil, 0, fmt.Errorf("获取 Deployment 历史失败: %w", err)
	}

	d.logger.Debug("成功获取 Deployment 历史",
		zap.Int("clusterID", clusterID),
		zap.String("namespace", namespace),
		zap.String("deploymentName", deploymentName),
		zap.Int("count", len(history)),
		zap.Int64("total", total))
	return history, total, nil
}

<<<<<<< HEAD
// GetDeploymentPods 获取 Deployment 下的 Pod 列表
=======
// GetDeploymentPods 获取deployment的pod列表
>>>>>>> 16a2ce79
func (d *deploymentManager) GetDeploymentPods(ctx context.Context, clusterID int, namespace, deploymentName string) ([]*model.K8sPod, int64, error) {
	kubeClient, err := d.getKubeClient(clusterID)
	if err != nil {
		return nil, 0, err
	}

	pods, total, err := utils.GetDeploymentPods(ctx, kubeClient, namespace, deploymentName)
	if err != nil {
		d.logger.Error("获取 Deployment Pods 失败",
			zap.Int("clusterID", clusterID),
			zap.String("namespace", namespace),
			zap.String("deploymentName", deploymentName),
			zap.Error(err))
		return nil, 0, fmt.Errorf("获取 Deployment Pods 失败: %w", err)
	}

	d.logger.Debug("成功获取 Deployment Pods",
		zap.Int("clusterID", clusterID),
		zap.String("namespace", namespace),
		zap.String("deploymentName", deploymentName),
		zap.Int("count", len(pods)),
		zap.Int64("total", total))
	return pods, total, nil
}

// RollbackDeployment 回滚 Deployment 到指定版本
func (d *deploymentManager) RollbackDeployment(ctx context.Context, clusterID int, namespace, name string, revision int64) error {
	kubeClient, err := d.getKubeClient(clusterID)
	if err != nil {
		return err
	}

	// 获取 ReplicaSet 列表，找到指定版本的 ReplicaSet
	replicaSets, err := kubeClient.AppsV1().ReplicaSets(namespace).List(ctx, metav1.ListOptions{})
	if err != nil {
		d.logger.Error("获取 ReplicaSet 列表失败",
			zap.Int("clusterID", clusterID),
			zap.String("namespace", namespace),
			zap.String("name", name),
			zap.Error(err))
		return fmt.Errorf("获取 ReplicaSet 列表失败: %w", err)
	}

	var targetReplicaSet *appsv1.ReplicaSet
	for _, rs := range replicaSets.Items {
		// 检查 ReplicaSet 是否属于该 Deployment
		for _, ownerRef := range rs.OwnerReferences {
			if ownerRef.Kind == "Deployment" && ownerRef.Name == name {
				if revisionStr, ok := rs.Annotations["deployment.kubernetes.io/revision"]; ok {
					if revisionStr == fmt.Sprintf("%d", revision) {
						targetReplicaSet = &rs
						break
					}
				}
			}
		}
		if targetReplicaSet != nil {
			break
		}
	}

	if targetReplicaSet == nil {
		return fmt.Errorf("未找到版本 %d 的 ReplicaSet", revision)
	}

	// 获取当前 Deployment
	deployment, err := kubeClient.AppsV1().Deployments(namespace).Get(ctx, name, metav1.GetOptions{})
	if err != nil {
		d.logger.Error("获取 Deployment 失败",
			zap.Int("clusterID", clusterID),
			zap.String("namespace", namespace),
			zap.String("name", name),
			zap.Error(err))
		return fmt.Errorf("获取 Deployment 失败: %w", err)
	}

	// 使用目标 ReplicaSet 的 PodTemplateSpec 更新 Deployment
	deployment.Spec.Template = targetReplicaSet.Spec.Template

	// 更新 Deployment
	_, err = kubeClient.AppsV1().Deployments(namespace).Update(ctx, deployment, metav1.UpdateOptions{})
	if err != nil {
		d.logger.Error("回滚 Deployment 失败",
			zap.Int("clusterID", clusterID),
			zap.String("namespace", namespace),
			zap.String("name", name),
			zap.Int64("revision", revision),
			zap.Error(err))
		return fmt.Errorf("回滚 Deployment 失败: %w", err)
	}

	d.logger.Info("成功回滚 Deployment",
		zap.Int("clusterID", clusterID),
		zap.String("namespace", namespace),
		zap.String("name", name),
		zap.Int64("revision", revision))
	return nil
}

<<<<<<< HEAD
// GetDeploymentMetrics 获取 Deployment 指标
func (d *deploymentManager) GetDeploymentMetrics(ctx context.Context, clusterID int, namespace, deploymentName string) (*model.K8sDeploymentMetrics, error) {
	// 获取 Kubernetes 客户端
	kubeClient, err := d.getKubeClient(clusterID)
	if err != nil {
		d.logger.Error("获取 Kubernetes 客户端失败", zap.Error(err), zap.Int("clusterID", clusterID))
		return nil, fmt.Errorf("获取 Kubernetes 客户端失败: %w", err)
	}

	// 获取 Deployment 信息
	deployment, err := kubeClient.AppsV1().Deployments(namespace).Get(ctx, deploymentName, metav1.GetOptions{})
	if err != nil {
		d.logger.Error("获取 Deployment 失败",
			zap.Int("clusterID", clusterID),
			zap.String("namespace", namespace),
			zap.String("name", deploymentName),
			zap.Error(err))
		return nil, fmt.Errorf("获取 Deployment 失败: %w", err)
	}

	// 获取 Metrics 客户端
	metricsClient, err := d.clientFactory.GetMetricsClient(clusterID)
	if err != nil {
		d.logger.Warn("获取 Metrics 客户端失败，将返回基础指标", zap.Error(err), zap.Int("clusterID", clusterID))
		// 如果无法获取 Metrics 客户端，返回基础指标
		return &model.K8sDeploymentMetrics{
			ReplicasReady:    deployment.Status.ReadyReplicas,
			ReplicasTotal:    utils.GetInt32Value(deployment.Spec.Replicas),
			CPUUsage:         0.0,
			MemoryUsage:      0.0,
			NetworkIn:        0.0,
			NetworkOut:       0.0,
			DiskUsage:        0.0,
			RestartCount:     0,
			AvailabilityRate: 100.0,
			LastUpdated:      time.Now(),
			MetricsAvailable: false,
			MetricsNote:      "无法获取Metrics客户端，请检查metrics-server安装状态",
		}, nil
	}

	// 构建标签选择器获取 Deployment 的 Pods
	var labelSelectors []string
	for key, value := range deployment.Spec.Selector.MatchLabels {
		labelSelectors = append(labelSelectors, fmt.Sprintf("%s=%s", key, value))
	}
	labelSelector := strings.Join(labelSelectors, ",")

	// 获取 Pod 列表
	podList, err := kubeClient.CoreV1().Pods(namespace).List(ctx, metav1.ListOptions{
		LabelSelector: labelSelector,
	})
	if err != nil {
		d.logger.Error("获取 Deployment 对应的 Pod 列表失败",
			zap.Int("clusterID", clusterID),
			zap.String("namespace", namespace),
			zap.String("deploymentName", deploymentName),
			zap.Error(err))
		return nil, fmt.Errorf("获取 Deployment 对应的 Pod 列表失败: %w", err)
	}

	// 获取 Pod 指标
	var podMetricsList *metricsv1beta1.PodMetricsList
	if len(podList.Items) > 0 {
		podMetricsList, err = metricsClient.MetricsV1beta1().PodMetricses(namespace).List(ctx, metav1.ListOptions{
			LabelSelector: labelSelector,
		})
		if err != nil {
			// 检测是否为 metrics-server 相关错误
			if strings.Contains(err.Error(), "the server could not find the requested resource") &&
				strings.Contains(err.Error(), "metrics.k8s.io") {
				d.logger.Info("metrics-server 未安装或不可用，返回基础指标",
					zap.Int("clusterID", clusterID),
					zap.String("namespace", namespace),
					zap.String("deploymentName", deploymentName),
					zap.String("suggestion", "请安装 metrics-server 以获取详细的资源使用指标"))
			} else {
				d.logger.Warn("获取 Pod 指标失败，返回基础指标", zap.Error(err),
					zap.Int("clusterID", clusterID), zap.String("namespace", namespace), zap.String("deploymentName", deploymentName))
			}
			// 指标获取失败，返回基础指标
			metricsNote := "获取Pod指标失败，返回基础指标"
			if strings.Contains(err.Error(), "the server could not find the requested resource") &&
				strings.Contains(err.Error(), "metrics.k8s.io") {
				metricsNote = "metrics-server未安装或不可用，请安装metrics-server以获取详细指标"
			}
			return &model.K8sDeploymentMetrics{
				ReplicasReady:    deployment.Status.ReadyReplicas,
				ReplicasTotal:    utils.GetInt32Value(deployment.Spec.Replicas),
				CPUUsage:         0.0,
				MemoryUsage:      0.0,
				NetworkIn:        0.0,
				NetworkOut:       0.0,
				DiskUsage:        0.0,
				RestartCount:     0,
				AvailabilityRate: 100.0,
				LastUpdated:      time.Now(),
				MetricsAvailable: false,
				MetricsNote:      metricsNote,
			}, nil
		}
	}

	// 计算 Deployment 指标
	metrics := d.calculateDeploymentMetrics(deployment, podList.Items, podMetricsList)

	d.logger.Debug("成功获取 Deployment 指标",
		zap.Int("clusterID", clusterID), zap.String("namespace", namespace), zap.String("deploymentName", deploymentName),
		zap.Int("pod_count", len(podList.Items)))

	return metrics, nil
}

// calculateDeploymentMetrics 计算Deployment指标
func (d *deploymentManager) calculateDeploymentMetrics(deployment *appsv1.Deployment, pods []corev1.Pod, podMetrics *metricsv1beta1.PodMetricsList) *model.K8sDeploymentMetrics {
	metrics := &model.K8sDeploymentMetrics{
		ReplicasReady:    deployment.Status.ReadyReplicas,
		ReplicasTotal:    utils.GetInt32Value(deployment.Spec.Replicas),
		CPUUsage:         0.0,
		MemoryUsage:      0.0,
		NetworkIn:        0.0,
		NetworkOut:       0.0,
		DiskUsage:        0.0,
		RestartCount:     0,
		AvailabilityRate: 100.0,
		LastUpdated:      time.Now(),
	}

	// 如果没有 Pod，返回基础指标
	if len(pods) == 0 {
		metrics.MetricsAvailable = false
		metrics.MetricsNote = "无Pod实例，返回基础指标"
		return metrics
	}

	// 计算重启次数和运行中的Pod数量
	var totalRestarts int32
	runningPods := 0
	for _, pod := range pods {
		// 统计运行中的 Pod
		if pod.Status.Phase == corev1.PodRunning {
			runningPods++
		}

		// 统计容器重启次数
		for _, containerStatus := range pod.Status.ContainerStatuses {
			totalRestarts += containerStatus.RestartCount
		}
	}
	metrics.RestartCount = totalRestarts

	// 计算可用性
	if len(pods) > 0 {
		metrics.AvailabilityRate = float64(runningPods) / float64(len(pods)) * 100.0
	}

	// 如果没有 Pod 指标，返回当前指标
	if podMetrics == nil || len(podMetrics.Items) == 0 {
		metrics.MetricsAvailable = false
		metrics.MetricsNote = "无Pod指标数据，返回基础指标"
		return metrics
	}

	// 聚合 Pod 指标
	totalCPU := resource.NewQuantity(0, resource.DecimalSI)
	totalMemory := resource.NewQuantity(0, resource.BinarySI)

	for _, podMetric := range podMetrics.Items {
		for _, container := range podMetric.Containers {
			// CPU 使用量（单位：m cores）
			if cpu, ok := container.Usage[corev1.ResourceCPU]; ok {
				totalCPU.Add(cpu)
			}

			// 内存使用量（单位：bytes）
			if memory, ok := container.Usage[corev1.ResourceMemory]; ok {
				totalMemory.Add(memory)
			}
		}
	}

	// 计算 CPU 使用率（转换为毫核）
	cpuMilliCores := totalCPU.MilliValue()

	// 计算总的 CPU 请求量和限制量
	totalCPURequests := resource.NewQuantity(0, resource.DecimalSI)
	totalCPULimits := resource.NewQuantity(0, resource.DecimalSI)
	totalMemoryRequests := resource.NewQuantity(0, resource.BinarySI)
	totalMemoryLimits := resource.NewQuantity(0, resource.BinarySI)

	for _, pod := range pods {
		if pod.Status.Phase != corev1.PodRunning && pod.Status.Phase != corev1.PodPending {
			continue
		}

		for _, container := range pod.Spec.Containers {
			// CPU 请求和限制
			if cpuReq := container.Resources.Requests[corev1.ResourceCPU]; !cpuReq.IsZero() {
				totalCPURequests.Add(cpuReq)
			}
			if cpuLimit := container.Resources.Limits[corev1.ResourceCPU]; !cpuLimit.IsZero() {
				totalCPULimits.Add(cpuLimit)
			}

			// 内存请求和限制
			if memReq := container.Resources.Requests[corev1.ResourceMemory]; !memReq.IsZero() {
				totalMemoryRequests.Add(memReq)
			}
			if memLimit := container.Resources.Limits[corev1.ResourceMemory]; !memLimit.IsZero() {
				totalMemoryLimits.Add(memLimit)
			}
		}
	}

	// 计算使用率
	if !totalCPURequests.IsZero() {
		metrics.CPUUsage = float64(cpuMilliCores) / float64(totalCPURequests.MilliValue()) * 100.0
	} else if !totalCPULimits.IsZero() {
		metrics.CPUUsage = float64(cpuMilliCores) / float64(totalCPULimits.MilliValue()) * 100.0
	}

	if !totalMemoryRequests.IsZero() {
		metrics.MemoryUsage = float64(totalMemory.Value()) / float64(totalMemoryRequests.Value()) * 100.0
	} else if !totalMemoryLimits.IsZero() {
		metrics.MemoryUsage = float64(totalMemory.Value()) / float64(totalMemoryLimits.Value()) * 100.0
	}

	// 限制使用率不超过 100%
	if metrics.CPUUsage > 100.0 {
		metrics.CPUUsage = 100.0
	}
	if metrics.MemoryUsage > 100.0 {
		metrics.MemoryUsage = 100.0
	}

	// 基于CPU使用量和Pod数量估算网络指标（简化模型）
	if cpuMilliCores > 0 {
		// 基于CPU负载估算网络流量：负载越高，网络流量越大
		baseNetwork := float64(runningPods) * 0.1                           // 基础网络流量 MB/s
		cpuFactor := float64(cpuMilliCores) / 1000.0 / float64(runningPods) // 平均每个Pod的CPU使用量（核）
		if cpuFactor > 1.0 {
			cpuFactor = 1.0 // 限制最大倍数
		}
		metrics.NetworkIn = baseNetwork * (1.0 + cpuFactor)
		metrics.NetworkOut = baseNetwork * (1.0 + cpuFactor) * 0.8 // 出口流量通常比入口略少
	} else {
		// 默认网络流量
		metrics.NetworkIn = float64(runningPods) * 0.1
		metrics.NetworkOut = float64(runningPods) * 0.08
	}

	// 磁盘使用率估算（简化模型，基于内存使用量）
	if totalMemory.Value() > 0 {
		// 假设磁盘使用量与内存使用量成正比（简化模型）
		memoryMB := float64(totalMemory.Value()) / 1024 / 1024
		metrics.DiskUsage = memoryMB * 0.1 // 假设磁盘使用量是内存的0.1倍
		if metrics.DiskUsage > 100.0 {
			metrics.DiskUsage = 100.0 // 限制最大值
		}
	}

	// 成功获取详细指标数据
	metrics.MetricsAvailable = true
	metrics.MetricsNote = "已获取详细的资源使用指标"

	return metrics
}

=======
>>>>>>> 16a2ce79
// PauseDeployment 暂停 Deployment
func (d *deploymentManager) PauseDeployment(ctx context.Context, clusterID int, namespace, name string) error {
	kubeClient, err := d.getKubeClient(clusterID)
	if err != nil {
		return err
	}

	// 获取当前 Deployment
	deployment, err := kubeClient.AppsV1().Deployments(namespace).Get(ctx, name, metav1.GetOptions{})
	if err != nil {
		d.logger.Error("获取 Deployment 失败",
			zap.Int("clusterID", clusterID),
			zap.String("namespace", namespace),
			zap.String("name", name),
			zap.Error(err))
		return fmt.Errorf("获取 Deployment 失败: %w", err)
	}

	// 检查是否已经暂停
	if deployment.Spec.Paused {
		d.logger.Info("Deployment 已经处于暂停状态",
			zap.Int("clusterID", clusterID),
			zap.String("namespace", namespace),
			zap.String("name", name))
		return nil
	}

	// 设置暂停状态
	deployment.Spec.Paused = true

	// 更新 Deployment
	_, err = kubeClient.AppsV1().Deployments(namespace).Update(ctx, deployment, metav1.UpdateOptions{})
	if err != nil {
		d.logger.Error("暂停 Deployment 失败",
			zap.Int("clusterID", clusterID),
			zap.String("namespace", namespace),
			zap.String("name", name),
			zap.Error(err))
		return fmt.Errorf("暂停 Deployment 失败: %w", err)
	}

	d.logger.Info("成功暂停 Deployment",
		zap.Int("clusterID", clusterID),
		zap.String("namespace", namespace),
		zap.String("name", name))
	return nil
}

// ResumeDeployment 恢复 Deployment
func (d *deploymentManager) ResumeDeployment(ctx context.Context, clusterID int, namespace, name string) error {
	kubeClient, err := d.getKubeClient(clusterID)
	if err != nil {
		return err
	}

	// 获取当前 Deployment
	deployment, err := kubeClient.AppsV1().Deployments(namespace).Get(ctx, name, metav1.GetOptions{})
	if err != nil {
		d.logger.Error("获取 Deployment 失败",
			zap.Int("clusterID", clusterID),
			zap.String("namespace", namespace),
			zap.String("name", name),
			zap.Error(err))
		return fmt.Errorf("获取 Deployment 失败: %w", err)
	}

	// 检查是否已经恢复
	if !deployment.Spec.Paused {
		d.logger.Info("Deployment 已经处于运行状态",
			zap.Int("clusterID", clusterID),
			zap.String("namespace", namespace),
			zap.String("name", name))
		return nil
	}

	// 设置恢复状态
	deployment.Spec.Paused = false

	// 更新 Deployment
	_, err = kubeClient.AppsV1().Deployments(namespace).Update(ctx, deployment, metav1.UpdateOptions{})
	if err != nil {
		d.logger.Error("恢复 Deployment 失败",
			zap.Int("clusterID", clusterID),
			zap.String("namespace", namespace),
			zap.String("name", name),
			zap.Error(err))
		return fmt.Errorf("恢复 Deployment 失败: %w", err)
	}

	d.logger.Info("成功恢复 Deployment",
		zap.Int("clusterID", clusterID),
		zap.String("namespace", namespace),
		zap.String("name", name))
	return nil
}<|MERGE_RESOLUTION|>--- conflicted
+++ resolved
@@ -37,12 +37,9 @@
 	"github.com/GoSimplicity/AI-CloudOps/internal/model"
 	"go.uber.org/zap"
 	appsv1 "k8s.io/api/apps/v1"
-	corev1 "k8s.io/api/core/v1"
-	"k8s.io/apimachinery/pkg/api/resource"
 	metav1 "k8s.io/apimachinery/pkg/apis/meta/v1"
 	"k8s.io/apimachinery/pkg/types"
 	"k8s.io/client-go/kubernetes"
-	metricsv1beta1 "k8s.io/metrics/pkg/apis/metrics/v1beta1"
 )
 
 type DeploymentManager interface {
@@ -58,11 +55,7 @@
 	GetDeploymentEvents(ctx context.Context, clusterID int, namespace, deploymentName string, limit int) ([]*model.K8sDeploymentEvent, int64, error)
 	GetDeploymentHistory(ctx context.Context, clusterID int, namespace, deploymentName string) ([]*model.K8sDeploymentHistory, int64, error)
 	GetDeploymentPods(ctx context.Context, clusterID int, namespace, deploymentName string) ([]*model.K8sPod, int64, error)
-<<<<<<< HEAD
-	GetDeploymentMetrics(ctx context.Context, clusterID int, namespace, deploymentName string) (*model.K8sDeploymentMetrics, error)
-=======
-
->>>>>>> 16a2ce79
+
 	RollbackDeployment(ctx context.Context, clusterID int, namespace, name string, revision int64) error
 	PauseDeployment(ctx context.Context, clusterID int, namespace, name string) error
 	ResumeDeployment(ctx context.Context, clusterID int, namespace, name string) error
@@ -79,11 +72,7 @@
 	}
 }
 
-<<<<<<< HEAD
-// getKubeClient 获取 Kubernetes 客户端
-=======
 // getKubeClient 获取客户端
->>>>>>> 16a2ce79
 func (d *deploymentManager) getKubeClient(clusterID int) (*kubernetes.Clientset, error) {
 	kubeClient, err := d.clientFactory.GetKubeClient(clusterID)
 	if err != nil {
@@ -98,13 +87,11 @@
 	if deployment == nil {
 		return fmt.Errorf("deployment 不能为空")
 	}
-	kubeClient, err := d.getKubeClient(clusterID)
-	if err != nil {
-		return err
-	}
-<<<<<<< HEAD
-	_, err = kubeClient.AppsV1().Deployments(namespace).Create(ctx, deployment, metav1.CreateOptions{})
-=======
+
+	kubeClient, err := d.getKubeClient(clusterID)
+	if err != nil {
+		return err
+	}
 
 	// 如果deployment对象中没有指定namespace，使用参数中的namespace
 	targetNamespace := deployment.Namespace
@@ -114,7 +101,6 @@
 	}
 
 	_, err = kubeClient.AppsV1().Deployments(targetNamespace).Create(ctx, deployment, metav1.CreateOptions{})
->>>>>>> 16a2ce79
 	if err != nil {
 		d.logger.Error("创建 Deployment 失败",
 			zap.Int("clusterID", clusterID),
@@ -155,11 +141,7 @@
 	return deployment, nil
 }
 
-<<<<<<< HEAD
-// GetDeploymentList 获取 Deployment 列表
-=======
 // GetDeploymentList 获取deployment列表
->>>>>>> 16a2ce79
 func (d *deploymentManager) GetDeploymentList(ctx context.Context, clusterID int, namespace string, listOptions metav1.ListOptions) ([]*model.K8sDeployment, error) {
 	kubeClient, err := d.getKubeClient(clusterID)
 	if err != nil {
@@ -383,11 +365,7 @@
 	return nil
 }
 
-<<<<<<< HEAD
-// GetDeploymentEvents 获取 Deployment 事件
-=======
 // GetDeploymentEvents 获取deployment事件
->>>>>>> 16a2ce79
 func (d *deploymentManager) GetDeploymentEvents(ctx context.Context, clusterID int, namespace, deploymentName string, limit int) ([]*model.K8sDeploymentEvent, int64, error) {
 	kubeClient, err := d.getKubeClient(clusterID)
 	if err != nil {
@@ -413,11 +391,7 @@
 	return events, total, nil
 }
 
-<<<<<<< HEAD
-// GetDeploymentHistory 获取 Deployment 历史版本
-=======
 // GetDeploymentHistory 获取deployment历史
->>>>>>> 16a2ce79
 func (d *deploymentManager) GetDeploymentHistory(ctx context.Context, clusterID int, namespace, deploymentName string) ([]*model.K8sDeploymentHistory, int64, error) {
 	kubeClient, err := d.getKubeClient(clusterID)
 	if err != nil {
@@ -443,11 +417,7 @@
 	return history, total, nil
 }
 
-<<<<<<< HEAD
-// GetDeploymentPods 获取 Deployment 下的 Pod 列表
-=======
 // GetDeploymentPods 获取deployment的pod列表
->>>>>>> 16a2ce79
 func (d *deploymentManager) GetDeploymentPods(ctx context.Context, clusterID int, namespace, deploymentName string) ([]*model.K8sPod, int64, error) {
 	kubeClient, err := d.getKubeClient(clusterID)
 	if err != nil {
@@ -547,277 +517,6 @@
 	return nil
 }
 
-<<<<<<< HEAD
-// GetDeploymentMetrics 获取 Deployment 指标
-func (d *deploymentManager) GetDeploymentMetrics(ctx context.Context, clusterID int, namespace, deploymentName string) (*model.K8sDeploymentMetrics, error) {
-	// 获取 Kubernetes 客户端
-	kubeClient, err := d.getKubeClient(clusterID)
-	if err != nil {
-		d.logger.Error("获取 Kubernetes 客户端失败", zap.Error(err), zap.Int("clusterID", clusterID))
-		return nil, fmt.Errorf("获取 Kubernetes 客户端失败: %w", err)
-	}
-
-	// 获取 Deployment 信息
-	deployment, err := kubeClient.AppsV1().Deployments(namespace).Get(ctx, deploymentName, metav1.GetOptions{})
-	if err != nil {
-		d.logger.Error("获取 Deployment 失败",
-			zap.Int("clusterID", clusterID),
-			zap.String("namespace", namespace),
-			zap.String("name", deploymentName),
-			zap.Error(err))
-		return nil, fmt.Errorf("获取 Deployment 失败: %w", err)
-	}
-
-	// 获取 Metrics 客户端
-	metricsClient, err := d.clientFactory.GetMetricsClient(clusterID)
-	if err != nil {
-		d.logger.Warn("获取 Metrics 客户端失败，将返回基础指标", zap.Error(err), zap.Int("clusterID", clusterID))
-		// 如果无法获取 Metrics 客户端，返回基础指标
-		return &model.K8sDeploymentMetrics{
-			ReplicasReady:    deployment.Status.ReadyReplicas,
-			ReplicasTotal:    utils.GetInt32Value(deployment.Spec.Replicas),
-			CPUUsage:         0.0,
-			MemoryUsage:      0.0,
-			NetworkIn:        0.0,
-			NetworkOut:       0.0,
-			DiskUsage:        0.0,
-			RestartCount:     0,
-			AvailabilityRate: 100.0,
-			LastUpdated:      time.Now(),
-			MetricsAvailable: false,
-			MetricsNote:      "无法获取Metrics客户端，请检查metrics-server安装状态",
-		}, nil
-	}
-
-	// 构建标签选择器获取 Deployment 的 Pods
-	var labelSelectors []string
-	for key, value := range deployment.Spec.Selector.MatchLabels {
-		labelSelectors = append(labelSelectors, fmt.Sprintf("%s=%s", key, value))
-	}
-	labelSelector := strings.Join(labelSelectors, ",")
-
-	// 获取 Pod 列表
-	podList, err := kubeClient.CoreV1().Pods(namespace).List(ctx, metav1.ListOptions{
-		LabelSelector: labelSelector,
-	})
-	if err != nil {
-		d.logger.Error("获取 Deployment 对应的 Pod 列表失败",
-			zap.Int("clusterID", clusterID),
-			zap.String("namespace", namespace),
-			zap.String("deploymentName", deploymentName),
-			zap.Error(err))
-		return nil, fmt.Errorf("获取 Deployment 对应的 Pod 列表失败: %w", err)
-	}
-
-	// 获取 Pod 指标
-	var podMetricsList *metricsv1beta1.PodMetricsList
-	if len(podList.Items) > 0 {
-		podMetricsList, err = metricsClient.MetricsV1beta1().PodMetricses(namespace).List(ctx, metav1.ListOptions{
-			LabelSelector: labelSelector,
-		})
-		if err != nil {
-			// 检测是否为 metrics-server 相关错误
-			if strings.Contains(err.Error(), "the server could not find the requested resource") &&
-				strings.Contains(err.Error(), "metrics.k8s.io") {
-				d.logger.Info("metrics-server 未安装或不可用，返回基础指标",
-					zap.Int("clusterID", clusterID),
-					zap.String("namespace", namespace),
-					zap.String("deploymentName", deploymentName),
-					zap.String("suggestion", "请安装 metrics-server 以获取详细的资源使用指标"))
-			} else {
-				d.logger.Warn("获取 Pod 指标失败，返回基础指标", zap.Error(err),
-					zap.Int("clusterID", clusterID), zap.String("namespace", namespace), zap.String("deploymentName", deploymentName))
-			}
-			// 指标获取失败，返回基础指标
-			metricsNote := "获取Pod指标失败，返回基础指标"
-			if strings.Contains(err.Error(), "the server could not find the requested resource") &&
-				strings.Contains(err.Error(), "metrics.k8s.io") {
-				metricsNote = "metrics-server未安装或不可用，请安装metrics-server以获取详细指标"
-			}
-			return &model.K8sDeploymentMetrics{
-				ReplicasReady:    deployment.Status.ReadyReplicas,
-				ReplicasTotal:    utils.GetInt32Value(deployment.Spec.Replicas),
-				CPUUsage:         0.0,
-				MemoryUsage:      0.0,
-				NetworkIn:        0.0,
-				NetworkOut:       0.0,
-				DiskUsage:        0.0,
-				RestartCount:     0,
-				AvailabilityRate: 100.0,
-				LastUpdated:      time.Now(),
-				MetricsAvailable: false,
-				MetricsNote:      metricsNote,
-			}, nil
-		}
-	}
-
-	// 计算 Deployment 指标
-	metrics := d.calculateDeploymentMetrics(deployment, podList.Items, podMetricsList)
-
-	d.logger.Debug("成功获取 Deployment 指标",
-		zap.Int("clusterID", clusterID), zap.String("namespace", namespace), zap.String("deploymentName", deploymentName),
-		zap.Int("pod_count", len(podList.Items)))
-
-	return metrics, nil
-}
-
-// calculateDeploymentMetrics 计算Deployment指标
-func (d *deploymentManager) calculateDeploymentMetrics(deployment *appsv1.Deployment, pods []corev1.Pod, podMetrics *metricsv1beta1.PodMetricsList) *model.K8sDeploymentMetrics {
-	metrics := &model.K8sDeploymentMetrics{
-		ReplicasReady:    deployment.Status.ReadyReplicas,
-		ReplicasTotal:    utils.GetInt32Value(deployment.Spec.Replicas),
-		CPUUsage:         0.0,
-		MemoryUsage:      0.0,
-		NetworkIn:        0.0,
-		NetworkOut:       0.0,
-		DiskUsage:        0.0,
-		RestartCount:     0,
-		AvailabilityRate: 100.0,
-		LastUpdated:      time.Now(),
-	}
-
-	// 如果没有 Pod，返回基础指标
-	if len(pods) == 0 {
-		metrics.MetricsAvailable = false
-		metrics.MetricsNote = "无Pod实例，返回基础指标"
-		return metrics
-	}
-
-	// 计算重启次数和运行中的Pod数量
-	var totalRestarts int32
-	runningPods := 0
-	for _, pod := range pods {
-		// 统计运行中的 Pod
-		if pod.Status.Phase == corev1.PodRunning {
-			runningPods++
-		}
-
-		// 统计容器重启次数
-		for _, containerStatus := range pod.Status.ContainerStatuses {
-			totalRestarts += containerStatus.RestartCount
-		}
-	}
-	metrics.RestartCount = totalRestarts
-
-	// 计算可用性
-	if len(pods) > 0 {
-		metrics.AvailabilityRate = float64(runningPods) / float64(len(pods)) * 100.0
-	}
-
-	// 如果没有 Pod 指标，返回当前指标
-	if podMetrics == nil || len(podMetrics.Items) == 0 {
-		metrics.MetricsAvailable = false
-		metrics.MetricsNote = "无Pod指标数据，返回基础指标"
-		return metrics
-	}
-
-	// 聚合 Pod 指标
-	totalCPU := resource.NewQuantity(0, resource.DecimalSI)
-	totalMemory := resource.NewQuantity(0, resource.BinarySI)
-
-	for _, podMetric := range podMetrics.Items {
-		for _, container := range podMetric.Containers {
-			// CPU 使用量（单位：m cores）
-			if cpu, ok := container.Usage[corev1.ResourceCPU]; ok {
-				totalCPU.Add(cpu)
-			}
-
-			// 内存使用量（单位：bytes）
-			if memory, ok := container.Usage[corev1.ResourceMemory]; ok {
-				totalMemory.Add(memory)
-			}
-		}
-	}
-
-	// 计算 CPU 使用率（转换为毫核）
-	cpuMilliCores := totalCPU.MilliValue()
-
-	// 计算总的 CPU 请求量和限制量
-	totalCPURequests := resource.NewQuantity(0, resource.DecimalSI)
-	totalCPULimits := resource.NewQuantity(0, resource.DecimalSI)
-	totalMemoryRequests := resource.NewQuantity(0, resource.BinarySI)
-	totalMemoryLimits := resource.NewQuantity(0, resource.BinarySI)
-
-	for _, pod := range pods {
-		if pod.Status.Phase != corev1.PodRunning && pod.Status.Phase != corev1.PodPending {
-			continue
-		}
-
-		for _, container := range pod.Spec.Containers {
-			// CPU 请求和限制
-			if cpuReq := container.Resources.Requests[corev1.ResourceCPU]; !cpuReq.IsZero() {
-				totalCPURequests.Add(cpuReq)
-			}
-			if cpuLimit := container.Resources.Limits[corev1.ResourceCPU]; !cpuLimit.IsZero() {
-				totalCPULimits.Add(cpuLimit)
-			}
-
-			// 内存请求和限制
-			if memReq := container.Resources.Requests[corev1.ResourceMemory]; !memReq.IsZero() {
-				totalMemoryRequests.Add(memReq)
-			}
-			if memLimit := container.Resources.Limits[corev1.ResourceMemory]; !memLimit.IsZero() {
-				totalMemoryLimits.Add(memLimit)
-			}
-		}
-	}
-
-	// 计算使用率
-	if !totalCPURequests.IsZero() {
-		metrics.CPUUsage = float64(cpuMilliCores) / float64(totalCPURequests.MilliValue()) * 100.0
-	} else if !totalCPULimits.IsZero() {
-		metrics.CPUUsage = float64(cpuMilliCores) / float64(totalCPULimits.MilliValue()) * 100.0
-	}
-
-	if !totalMemoryRequests.IsZero() {
-		metrics.MemoryUsage = float64(totalMemory.Value()) / float64(totalMemoryRequests.Value()) * 100.0
-	} else if !totalMemoryLimits.IsZero() {
-		metrics.MemoryUsage = float64(totalMemory.Value()) / float64(totalMemoryLimits.Value()) * 100.0
-	}
-
-	// 限制使用率不超过 100%
-	if metrics.CPUUsage > 100.0 {
-		metrics.CPUUsage = 100.0
-	}
-	if metrics.MemoryUsage > 100.0 {
-		metrics.MemoryUsage = 100.0
-	}
-
-	// 基于CPU使用量和Pod数量估算网络指标（简化模型）
-	if cpuMilliCores > 0 {
-		// 基于CPU负载估算网络流量：负载越高，网络流量越大
-		baseNetwork := float64(runningPods) * 0.1                           // 基础网络流量 MB/s
-		cpuFactor := float64(cpuMilliCores) / 1000.0 / float64(runningPods) // 平均每个Pod的CPU使用量（核）
-		if cpuFactor > 1.0 {
-			cpuFactor = 1.0 // 限制最大倍数
-		}
-		metrics.NetworkIn = baseNetwork * (1.0 + cpuFactor)
-		metrics.NetworkOut = baseNetwork * (1.0 + cpuFactor) * 0.8 // 出口流量通常比入口略少
-	} else {
-		// 默认网络流量
-		metrics.NetworkIn = float64(runningPods) * 0.1
-		metrics.NetworkOut = float64(runningPods) * 0.08
-	}
-
-	// 磁盘使用率估算（简化模型，基于内存使用量）
-	if totalMemory.Value() > 0 {
-		// 假设磁盘使用量与内存使用量成正比（简化模型）
-		memoryMB := float64(totalMemory.Value()) / 1024 / 1024
-		metrics.DiskUsage = memoryMB * 0.1 // 假设磁盘使用量是内存的0.1倍
-		if metrics.DiskUsage > 100.0 {
-			metrics.DiskUsage = 100.0 // 限制最大值
-		}
-	}
-
-	// 成功获取详细指标数据
-	metrics.MetricsAvailable = true
-	metrics.MetricsNote = "已获取详细的资源使用指标"
-
-	return metrics
-}
-
-=======
->>>>>>> 16a2ce79
 // PauseDeployment 暂停 Deployment
 func (d *deploymentManager) PauseDeployment(ctx context.Context, clusterID int, namespace, name string) error {
 	kubeClient, err := d.getKubeClient(clusterID)
