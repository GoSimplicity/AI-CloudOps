/*
 * MIT License
 *
 * Copyright (c) 2024 Bamboo
 *
 * Permission is hereby granted, free of charge, to any person obtaining a copy
 * of this software and associated documentation files (the "Software"), to deal
 * in the Software without restriction, including without limitation the rights
 * to use, copy, modify, merge, publish, distribute, sublicense, and/or sell
 * copies of the Software, and to permit persons to whom the Software is
 * furnished to do so, subject to the following conditions:
 *
 * The above copyright notice and this permission notice shall be included in
 * all copies or substantial portions of the Software.
 *
 * THE SOFTWARE IS PROVIDED "AS IS", WITHOUT WARRANTY OF ANY KIND, EXPRESS OR
 * IMPLIED, INCLUDING BUT NOT LIMITED TO THE WARRANTIES OF MERCHANTABILITY,
 * FITNESS FOR A PARTICULAR PURPOSE AND NONINFRINGEMENT. IN NO EVENT SHALL THE
 * AUTHORS OR COPYRIGHT HOLDERS BE LIABLE FOR ANY CLAIM, DAMAGES OR OTHER
 * LIABILITY, WHETHER IN AN ACTION OF CONTRACT, TORT OR OTHERWISE, ARISING FROM,
 * OUT OF OR IN CONNECTION WITH THE SOFTWARE OR THE USE OR OTHER DEALINGS IN
 * THE SOFTWARE.
 *
 */

package main

import (
	"context"
	"fmt"
	"log"
	"net/http"
	"os"
	"os/signal"
	"syscall"
	"time"

	"github.com/GoSimplicity/AI-CloudOps/mock"
	"github.com/casbin/casbin/v2"
	gormadapter "github.com/casbin/gorm-adapter/v3"
	"gorm.io/driver/mysql"
	"gorm.io/gorm"
	"gorm.io/gorm/logger"

	"github.com/GoSimplicity/AI-CloudOps/pkg/di"
	"github.com/gin-gonic/gin"
	"github.com/spf13/viper"
)

func main() {
	if err := Init(); err != nil {
		log.Fatalf("初始化失败: %v", err)
	}
}

func Init() error {
	// 初始化配置
	if err := di.InitViper(); err != nil {
		return fmt.Errorf("初始化配置失败: %v", err)
	}

	// 初始化 Web 服务器和其他组件
	cmd := di.InitWebServer()

	// 初始化翻译器
	if err := di.InitTrans(); err != nil {
		return fmt.Errorf("初始化翻译器失败: %v", err)
	}

	// 设置请求头打印路由
	cmd.Server.GET("/headers", printHeaders)

	// 判断是否需要mock
	if viper.GetString("mock.enabled") == "true" {
		if err := InitMock(); err != nil {
			return fmt.Errorf("初始化Mock数据失败: %v", err)
		}
	}

	// 启动定时任务和worker
	go cmd.Cron.Start()
	go cmd.Start.StartWorker()

	// 创建HTTP服务器
	srv := &http.Server{
		Addr:    ":" + viper.GetString("server.port"),
		Handler: cmd.Server,
	}

	// 创建系统信号接收器
	quit := make(chan os.Signal, 1)
	// 监听 SIGINT 和 SIGTERM 信号
	signal.Notify(quit, syscall.SIGINT, syscall.SIGTERM, syscall.SIGQUIT)

	// 在goroutine中启动服务器
	go func() {
		log.Printf("服务器启动成功，监听端口: %s", viper.GetString("server.port"))
		if err := srv.ListenAndServe(); err != nil && err != http.ErrServerClosed {
			log.Fatalf("服务器启动失败: %v", err)
		}
	}()

	// 等待中断信号
	<-quit
	log.Println("正在关闭服务器...")

	// 先停止定时任务
	cmd.Cron.Stop()

	// 设置关闭超时时间为30秒
	ctx, cancel := context.WithTimeout(context.Background(), 30*time.Second)
	defer cancel()

	// 关闭HTTP服务器,等待所有连接处理完成
	if err := srv.Shutdown(ctx); err != nil {
		log.Printf("服务器关闭异常: %v", err)
		return fmt.Errorf("服务器关闭失败: %v", err)
	}

	// 等待所有goroutine完成
	time.Sleep(2 * time.Second)

	log.Println("服务器已成功关闭")
	return nil
}

// printHeaders 打印请求头信息
func printHeaders(c *gin.Context) {
	headers := make(map[string]string)
	for key, values := range c.Request.Header {
		if len(values) > 0 {
			headers[key] = values[0]
		}
	}
	c.JSON(http.StatusOK, headers)
}

func InitMock() error {
	addr := viper.GetString("mysql.addr")
	db, err := gorm.Open(mysql.Open(addr), &gorm.Config{
		Logger: logger.Default.LogMode(logger.Info),
	})
	if err != nil {
		return fmt.Errorf("连接数据库失败: %v", err)
	}

	adapter, err := gormadapter.NewAdapterByDB(db)
	if err != nil {
		return fmt.Errorf("创建适配器失败: %v", err)
	}

	enforcer, err := casbin.NewEnforcer("config/model.conf", adapter)
	if err != nil {
		return fmt.Errorf("创建enforcer失败: %v", err)
	}

	sqlDB, err := db.DB()
	if err != nil {
		return fmt.Errorf("获取sql.DB失败: %v", err)
	}
	defer sqlDB.Close()

	// 初始化Mock数据
	mm := mock.NewMenuMock(db)
	if err := mm.InitMenu(); err != nil {
		return fmt.Errorf("初始化菜单失败: %v", err)
	}

	am := mock.NewApiMock(db)
	if err := am.InitApi(); err != nil {
		return fmt.Errorf("初始化API失败: %v", err)
	}

	um := mock.NewUserMock(db, enforcer)
<<<<<<< HEAD
	um.CreateUserAdmin()

	tm := mock.NewTreeMock(db)
	tm.CreateTreeMock()
=======
	if err := um.CreateUserAdmin(); err != nil {
		return fmt.Errorf("创建管理员用户失败: %v", err)
	}

	return nil
>>>>>>> d741a62c
}<|MERGE_RESOLUTION|>--- conflicted
+++ resolved
@@ -172,16 +172,9 @@
 	}
 
 	um := mock.NewUserMock(db, enforcer)
-<<<<<<< HEAD
-	um.CreateUserAdmin()
-
-	tm := mock.NewTreeMock(db)
-	tm.CreateTreeMock()
-=======
 	if err := um.CreateUserAdmin(); err != nil {
 		return fmt.Errorf("创建管理员用户失败: %v", err)
 	}
 
 	return nil
->>>>>>> d741a62c
 }