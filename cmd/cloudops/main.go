/*
 * MIT License
 *
 * Copyright (c) 2024 Bamboo
 *
 * Permission is hereby granted, free of charge, to any person obtaining a copy
 * of this software and associated documentation files (the "Software"), to deal
 * in the Software without restriction, including without limitation the rights
 * to use, copy, modify, merge, publish, distribute, sublicense, and/or sell
 * copies of the Software, and to permit persons to whom the Software is
 * furnished to do so, subject to the following conditions:
 *
 * The above copyright notice and this permission notice shall be included in
 * all copies or substantial portions of the Software.
 *
 * THE SOFTWARE IS PROVIDED "AS IS", WITHOUT WARRANTY OF ANY KIND, EXPRESS OR
 * IMPLIED, INCLUDING BUT NOT LIMITED TO THE WARRANTIES OF MERCHANTABILITY,
 * FITNESS FOR A PARTICULAR PURPOSE AND NONINFRINGEMENT. IN NO EVENT SHALL THE
 * AUTHORS OR COPYRIGHT HOLDERS BE LIABLE FOR ANY CLAIM, DAMAGES OR OTHER
 * LIABILITY, WHETHER IN AN ACTION OF CONTRACT, TORT OR OTHERWISE, ARISING FROM,
 * OUT OF OR IN CONNECTION WITH THE SOFTWARE OR THE USE OR OTHER DEALINGS IN
 * THE SOFTWARE.
 *
 */

package main

import (
	"log"
	"net/http"

	"github.com/GoSimplicity/AI-CloudOps/mock"
	"github.com/casbin/casbin/v2"
	gormadapter "github.com/casbin/gorm-adapter/v3"
	"gorm.io/driver/mysql"
	"gorm.io/gorm"
	"gorm.io/gorm/logger"

	"github.com/GoSimplicity/AI-CloudOps/pkg/di"
	"github.com/gin-gonic/gin"
	"github.com/spf13/viper"
	"go.uber.org/zap"
)

func main() {
	Init()
}

func Init() {
	// 初始化配置
	di.InitViper()
	// 初始化 Web 服务器和其他组件
	cmd := di.InitWebServer()
	// 初始化翻译器
	if err := di.InitTrans(); err != nil {
		log.Printf("初始化翻译器失败: %v\n", err)
		return
	}

	// 设置请求头打印路由
	cmd.Server.GET("/headers", printHeaders)

	// 判断是否需要mock
	e := viper.GetString("mock.enabled")
	if e == "true" {
		InitMock()
	}

	sp := viper.GetString("server.port")

	go cmd.Cron.Start() // 启动定时任务
	go cmd.Start.StartWorker()

	// 启动 Web 服务器
	if err := cmd.Server.Run(":" + sp); err != nil {
		zap.L().Fatal("Failed to start web server", zap.Error(err))
	}

}

// printHeaders 打印请求头信息
func printHeaders(c *gin.Context) {
	headers := c.Request.Header
	for key, values := range headers {
		for _, value := range values {
			c.String(http.StatusOK, "%s: %s\n", key, value)
		}
	}
}

func InitMock() {
	addr := viper.GetString("mysql.addr")
	db, err := gorm.Open(mysql.Open(addr), &gorm.Config{
		Logger: logger.Default.LogMode(logger.Info),
	})

	adapter, err := gormadapter.NewAdapterByDB(db)
	if err != nil {
		log.Fatalf("Failed to create adapter: %v", err)
	}
	enforcer, err := casbin.NewEnforcer("config/model.conf", adapter)
	if err != nil {
		log.Fatalf("Failed to create enforcer: %v", err)
	}

	if err != nil {
		log.Println("mock db error")
	}

	// 确保在函数退出时关闭数据库连接
	sqlDB, err := db.DB()
	if err != nil {
		log.Fatalf("Failed to get sql.DB from gorm.DB: %v", err)
	}

	defer sqlDB.Close()

	mm := mock.NewMenuMock(db)
	mm.InitMenu()

<<<<<<< HEAD
	_ = mock.NewK8sClientMock(db)

	tm := mock.NewTreeMock(db)
	tm.CreateTreeMock()
=======
	am := mock.NewApiMock(db)
	am.InitApi()

	um := mock.NewUserMock(db, enforcer)
	um.CreateUserAdmin()
>>>>>>> b74bf84e
}<|MERGE_RESOLUTION|>--- conflicted
+++ resolved
@@ -118,16 +118,12 @@
 	mm := mock.NewMenuMock(db)
 	mm.InitMenu()
 
-<<<<<<< HEAD
-	_ = mock.NewK8sClientMock(db)
-
-	tm := mock.NewTreeMock(db)
-	tm.CreateTreeMock()
-=======
 	am := mock.NewApiMock(db)
 	am.InitApi()
 
 	um := mock.NewUserMock(db, enforcer)
 	um.CreateUserAdmin()
->>>>>>> b74bf84e
+
+	tm := mock.NewTreeMock(db)
+	tm.CreateTreeMock()
 }